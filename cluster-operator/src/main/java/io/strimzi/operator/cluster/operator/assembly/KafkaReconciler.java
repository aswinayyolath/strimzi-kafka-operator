/*
 * Copyright Strimzi authors.
 * License: Apache License 2.0 (see the file LICENSE or http://apache.org/licenses/LICENSE-2.0.html).
 */
package io.strimzi.operator.cluster.operator.assembly;

import io.fabric8.kubernetes.api.model.ConfigMap;
import io.fabric8.kubernetes.api.model.ConfigMapBuilder;
import io.fabric8.kubernetes.api.model.HasMetadata;
import io.fabric8.kubernetes.api.model.LocalObjectReference;
import io.fabric8.kubernetes.api.model.Node;
import io.fabric8.kubernetes.api.model.OwnerReference;
import io.fabric8.kubernetes.api.model.OwnerReferenceBuilder;
import io.fabric8.kubernetes.api.model.PersistentVolumeClaim;
import io.fabric8.kubernetes.api.model.Pod;
import io.fabric8.kubernetes.api.model.Secret;
import io.fabric8.kubernetes.api.model.ServiceAccount;
import io.fabric8.kubernetes.api.model.rbac.ClusterRoleBinding;
import io.fabric8.kubernetes.client.KubernetesClient;
import io.strimzi.api.kafka.model.common.Condition;
import io.strimzi.api.kafka.model.kafka.Kafka;
import io.strimzi.api.kafka.model.kafka.KafkaMetadataState;
import io.strimzi.api.kafka.model.kafka.KafkaResources;
import io.strimzi.api.kafka.model.kafka.KafkaStatus;
import io.strimzi.api.kafka.model.kafka.UsedNodePoolStatus;
import io.strimzi.api.kafka.model.kafka.UsedNodePoolStatusBuilder;
import io.strimzi.api.kafka.model.kafka.cruisecontrol.KafkaAutoRebalanceStatus;
import io.strimzi.api.kafka.model.kafka.listener.GenericKafkaListener;
import io.strimzi.api.kafka.model.kafka.listener.ListenerAddress;
import io.strimzi.api.kafka.model.kafka.listener.ListenerAddressBuilder;
import io.strimzi.api.kafka.model.kafka.listener.ListenerStatus;
import io.strimzi.api.kafka.model.kafka.listener.ListenerStatusBuilder;
import io.strimzi.api.kafka.model.kafka.quotas.QuotasPluginKafka;
import io.strimzi.api.kafka.model.nodepool.KafkaNodePool;
import io.strimzi.api.kafka.model.nodepool.KafkaNodePoolBuilder;
import io.strimzi.api.kafka.model.nodepool.KafkaNodePoolList;
import io.strimzi.api.kafka.model.nodepool.KafkaNodePoolStatus;
import io.strimzi.api.kafka.model.nodepool.KafkaNodePoolStatusBuilder;
import io.strimzi.api.kafka.model.podset.StrimziPodSet;
import io.strimzi.api.kafka.model.podset.StrimziPodSetBuilder;
import io.strimzi.operator.cluster.ClusterOperatorConfig;
import io.strimzi.operator.cluster.PlatformFeaturesAvailability;
import io.strimzi.operator.cluster.model.CertUtils;
import io.strimzi.operator.cluster.model.ClusterCa;
import io.strimzi.operator.cluster.model.ImagePullPolicy;
import io.strimzi.operator.cluster.model.KafkaCluster;
import io.strimzi.operator.cluster.model.KafkaConfiguration;
import io.strimzi.operator.cluster.model.KafkaPool;
import io.strimzi.operator.cluster.model.ListenersUtils;
import io.strimzi.operator.cluster.model.MetricsAndLogging;
import io.strimzi.operator.cluster.model.NodeRef;
import io.strimzi.operator.cluster.model.PodSetUtils;
import io.strimzi.operator.cluster.model.RestartReason;
import io.strimzi.operator.cluster.model.RestartReasons;
import io.strimzi.operator.cluster.operator.resource.ConcurrentDeletionException;
import io.strimzi.operator.cluster.operator.resource.KafkaAgentClientProvider;
import io.strimzi.operator.cluster.operator.resource.KafkaRoller;
import io.strimzi.operator.cluster.operator.resource.ResourceOperatorSupplier;
import io.strimzi.operator.cluster.operator.resource.events.KubernetesRestartEventPublisher;
import io.strimzi.operator.cluster.operator.resource.kubernetes.ClusterRoleBindingOperator;
import io.strimzi.operator.cluster.operator.resource.kubernetes.ConfigMapOperator;
import io.strimzi.operator.cluster.operator.resource.kubernetes.CrdOperator;
import io.strimzi.operator.cluster.operator.resource.kubernetes.IngressOperator;
import io.strimzi.operator.cluster.operator.resource.kubernetes.NetworkPolicyOperator;
import io.strimzi.operator.cluster.operator.resource.kubernetes.NodeOperator;
import io.strimzi.operator.cluster.operator.resource.kubernetes.PodDisruptionBudgetOperator;
import io.strimzi.operator.cluster.operator.resource.kubernetes.PodOperator;
import io.strimzi.operator.cluster.operator.resource.kubernetes.PvcOperator;
import io.strimzi.operator.cluster.operator.resource.kubernetes.RouteOperator;
import io.strimzi.operator.cluster.operator.resource.kubernetes.SecretOperator;
import io.strimzi.operator.cluster.operator.resource.kubernetes.ServiceAccountOperator;
import io.strimzi.operator.cluster.operator.resource.kubernetes.ServiceOperator;
import io.strimzi.operator.cluster.operator.resource.kubernetes.StorageClassOperator;
import io.strimzi.operator.cluster.operator.resource.kubernetes.StrimziPodSetOperator;
import io.strimzi.operator.common.AdminClientProvider;
import io.strimzi.operator.common.Annotations;
import io.strimzi.operator.common.BackOff;
import io.strimzi.operator.common.Reconciliation;
import io.strimzi.operator.common.ReconciliationLogger;
import io.strimzi.operator.common.Util;
import io.strimzi.operator.common.auth.TlsPemIdentity;
import io.strimzi.operator.common.model.Ca;
import io.strimzi.operator.common.model.ClientsCa;
import io.strimzi.operator.common.model.Labels;
import io.strimzi.operator.common.model.NodeUtils;
import io.strimzi.operator.common.model.StatusDiff;
import io.strimzi.operator.common.model.StatusUtils;
import io.strimzi.operator.common.operator.resource.ReconcileResult;
import io.vertx.core.Future;
import io.vertx.core.Promise;
import io.vertx.core.Vertx;
import org.apache.kafka.clients.admin.Admin;
import org.apache.kafka.common.KafkaException;

import java.time.Clock;
import java.util.ArrayList;
import java.util.Collections;
import java.util.Comparator;
import java.util.HashMap;
import java.util.HashSet;
import java.util.LinkedHashMap;
import java.util.LinkedHashSet;
import java.util.List;
import java.util.Map;
import java.util.Set;
import java.util.concurrent.ConcurrentHashMap;
import java.util.concurrent.ConcurrentMap;
import java.util.concurrent.ExecutionException;
import java.util.function.Function;
import java.util.stream.Collectors;

import static io.strimzi.operator.cluster.model.KafkaCluster.ANNO_STRIMZI_IO_KAFKA_VERSION;
import static io.strimzi.operator.common.Annotations.ANNO_STRIMZI_SERVER_CERT_HASH;

/**
 * Class used for reconciliation of Kafka. This class contains both the steps of the Kafka
 * reconciliation pipeline (although the steps for listener reconciliation are outsourced to the KafkaListenerReconciler)
 * and is also used to store the state between them.
 */
@SuppressWarnings({"checkstyle:ClassFanOutComplexity", "checkstyle:ClassDataAbstractionCoupling"})
public class KafkaReconciler {
    private static final ReconciliationLogger LOGGER = ReconciliationLogger.create(KafkaReconciler.class.getName());

    // Various settings
    private final long operationTimeoutMs;
    private final boolean isNetworkPolicyGeneration;
    private final boolean isPodDisruptionBudgetGeneration;
    private final List<String> maintenanceWindows;
    private final String operatorNamespace;
    private final Labels operatorNamespaceLabels;
    private final PlatformFeaturesAvailability pfa;
    private final ImagePullPolicy imagePullPolicy;
    private final List<LocalObjectReference> imagePullSecrets;

    // Objects used during the reconciliation
    /* test */ final Reconciliation reconciliation;
    private final Kafka kafkaCr; // Kafka custom resource
    private final KafkaCluster kafka;
    private final List<KafkaNodePool> kafkaNodePoolCrs;
    private final ClusterCa clusterCa;
    private final ClientsCa clientsCa;

    // Tools for operating and managing various resources
    private final Vertx vertx;
    private final StrimziPodSetOperator strimziPodSetOperator;
    private final SecretOperator secretOperator;
    private final ServiceAccountOperator serviceAccountOperator;
    private final ServiceOperator serviceOperator;
    private final PvcOperator pvcOperator;
    private final StorageClassOperator storageClassOperator;
    private final ConfigMapOperator configMapOperator;
    private final NetworkPolicyOperator networkPolicyOperator;
    private final PodDisruptionBudgetOperator podDisruptionBudgetOperator;
    private final PodOperator podOperator;
    private final ClusterRoleBindingOperator clusterRoleBindingOperator;
    private final RouteOperator routeOperator;
    private final IngressOperator ingressOperator;
    private final NodeOperator nodeOperator;
    private final CrdOperator<KubernetesClient, KafkaNodePool, KafkaNodePoolList> kafkaNodePoolOperator;
    private final KubernetesRestartEventPublisher eventsPublisher;
    private final AdminClientProvider adminClientProvider;
    private final KafkaAgentClientProvider kafkaAgentClientProvider;

    // Stretch cluster support (optional - only set when stretch mode is enabled)
    /* test */ Map<String, ServiceAccountOperator> stretchServiceAccountOperators;
    /* test */ Map<String, StrimziPodSetOperator> stretchStrimziPodsetOperators;
    /* test */ Map<String, PodOperator> stretchPodOperators;
    /* test */ Map<String, SecretOperator> stretchSecretOperators;
    /* test */ Map<String, ConfigMapOperator> stretchConfigMapOperators;
    /* test */ Map<String, PvcOperator> stretchPvcOperators;
    /* test */ Map<String, StorageClassOperator> stretchStorageClassOperators;
    /* test */ Map<String, ClusterRoleBindingOperator> stretchClusterRoleBindingOperators;
    /* test */ Map<String, ServiceOperator> stretchServiceOperators;
    /* test */ io.strimzi.operator.cluster.stretch.spi.StretchNetworkingProvider networkingProvider;
    /* test */ io.strimzi.operator.cluster.operator.resource.ResourceOperatorSupplier centralSupplier;
    /* test */ io.strimzi.operator.cluster.stretch.RemoteResourceOperatorSupplier remoteSupplier;

    // State of the reconciliation => these objects might change during the reconciliation (the collection objects are
    // marked as final, but their contents is modified during the reconciliation)
    private final Set<String> fsResizingRestartRequest = new HashSet<>();

    private final Map<Integer, String> brokerConfigurationHash = new HashMap<>();
    private final Map<Integer, String> kafkaServerCertificateHash = new HashMap<>();
    private final List<String> secretsToDelete = new ArrayList<>();
    /* test */ TlsPemIdentity coTlsPemIdentity;
    /* test */ KafkaListenersReconciler.ReconciliationResult listenerReconciliationResults; // Result of the listener reconciliation with the listener details

    private final KafkaAutoRebalanceStatus kafkaAutoRebalanceStatus;
    private final Map<String, List<String>> stretchSecretsToDelete = new HashMap<>();
    private final Map<String, String> gcConfigMapUids = new HashMap<>(); // Store GC ConfigMap UIDs by cluster ID

    // Stretch cluster state
    private io.strimzi.operator.cluster.stretch.StretchClusterValidator validator;

    /* test */ boolean isStretchMode;
    /* test */ String stretchCentralClusterId;
    /* test */ Set<String> remoteClusterIds;
    /* test */ List<String> clusterIds;
    /* test */ Map<String, PlatformFeaturesAvailability> remotePfas;

    /**
     * Constructs the Kafka reconciler
     *
     * @param reconciliation            Reconciliation marker
     * @param kafkaCr                   The Kafka custom resource
     * @param nodePools                 List of KafkaNodePool resources belonging to this cluster
     * @param kafka                     Kafka cluster instance
     * @param clusterCa                 The Cluster CA instance
     * @param clientsCa                 The Clients CA instance
     * @param config                    Cluster Operator Configuration
     * @param supplier                  Supplier with Kubernetes Resource Operators
     * @param pfa                       PlatformFeaturesAvailability describing the environment we run in
     * @param vertx                     Vert.x instance
     */
    public KafkaReconciler(
            Reconciliation reconciliation,
            Kafka kafkaCr,
            List<KafkaNodePool> nodePools,
            KafkaCluster kafka,
            ClusterCa clusterCa,
            ClientsCa clientsCa,
            ClusterOperatorConfig config,
            ResourceOperatorSupplier supplier,
            PlatformFeaturesAvailability pfa,
            Vertx vertx
    ) {
        this.reconciliation = reconciliation;
        this.kafkaCr = kafkaCr;
        this.vertx = vertx;
        this.operationTimeoutMs = config.getOperationTimeoutMs();
        this.kafkaNodePoolCrs = nodePools;
        this.kafka = kafka;

        this.clusterCa = clusterCa;
        this.clientsCa = clientsCa;
        this.maintenanceWindows = kafkaCr.getSpec().getMaintenanceTimeWindows();
        this.operatorNamespace = config.getOperatorNamespace();
        this.operatorNamespaceLabels = config.getOperatorNamespaceLabels();
        this.isNetworkPolicyGeneration = config.isNetworkPolicyGeneration();
        this.pfa = pfa;
        this.imagePullPolicy = config.getImagePullPolicy();
        this.imagePullSecrets = config.getImagePullSecrets();
        this.isPodDisruptionBudgetGeneration = config.isPodDisruptionBudgetGeneration();
        this.kafkaAutoRebalanceStatus = kafkaCr.getStatus() != null ? kafkaCr.getStatus().getAutoRebalance() : null;

        this.strimziPodSetOperator = supplier.strimziPodSetOperator;
        this.secretOperator = supplier.secretOperations;
        this.serviceAccountOperator = supplier.serviceAccountOperations;
        this.serviceOperator = supplier.serviceOperations;
        this.pvcOperator = supplier.pvcOperations;
        this.storageClassOperator = supplier.storageClassOperations;
        this.configMapOperator = supplier.configMapOperations;
        this.networkPolicyOperator = supplier.networkPolicyOperator;
        this.podDisruptionBudgetOperator = supplier.podDisruptionBudgetOperator;
        this.podOperator = supplier.podOperations;
        this.clusterRoleBindingOperator = supplier.clusterRoleBindingOperator;
        this.routeOperator = supplier.routeOperations;
        this.ingressOperator = supplier.ingressOperations;
        this.nodeOperator = supplier.nodeOperator;
        this.kafkaNodePoolOperator = supplier.kafkaNodePoolOperator;
        this.eventsPublisher = supplier.restartEventsPublisher;

        this.adminClientProvider = supplier.adminClientProvider;
        this.kafkaAgentClientProvider = supplier.kafkaAgentClientProvider;
    }

    /**
     * Sets up stretch cluster configuration. This method should be called after construction
     * if stretch cluster mode is enabled.
     *
     * @param remoteResourceOperatorSupplier    Supplier for remote cluster operators
     * @param networkingProvider                Networking provider for stretch clusters
     * @param centralClusterId                  ID of the central cluster
     * @param centralSupplier                   Supplier for central cluster operators
     * @param remotePfas                        Remote platform features availabilities
     */
    public void setupStretchClusterConfig(
            io.strimzi.operator.cluster.stretch.RemoteResourceOperatorSupplier remoteResourceOperatorSupplier,
            io.strimzi.operator.cluster.stretch.spi.StretchNetworkingProvider networkingProvider,
            String centralClusterId,
            io.strimzi.operator.cluster.operator.resource.ResourceOperatorSupplier centralSupplier,
            Map<String, PlatformFeaturesAvailability> remotePfas) {

        // Get target clusters from node pools
        this.remoteClusterIds = new HashSet<>();
        this.clusterIds = new ArrayList<>();
        this.remotePfas = remotePfas;
        clusterIds.add(centralClusterId);

        for (KafkaNodePool pool : kafkaNodePoolCrs) {
            if (pool.getMetadata().getAnnotations() != null) {
                String alias = pool.getMetadata().getAnnotations()
                    .get("strimzi.io/stretch-cluster-alias");
                if (alias != null && !alias.isEmpty() && !clusterIds.contains(alias)) {
                    clusterIds.add(alias);
                    remoteClusterIds.add(alias);
                }
            }
        }

        this.validator = new io.strimzi.operator.cluster.stretch.StretchClusterValidator(vertx, centralClusterId, remoteClusterIds);


        // Store suppliers for use in stretch listener reconciler
        this.centralSupplier = centralSupplier;
        this.remoteSupplier = remoteResourceOperatorSupplier;

        // Set up operator maps for remote clusters
        this.stretchServiceAccountOperators = new HashMap<>();
        this.stretchStrimziPodsetOperators = new HashMap<>();
        this.stretchPodOperators = new HashMap<>();
        this.stretchSecretOperators = new HashMap<>();
        this.stretchConfigMapOperators = new HashMap<>();
        this.stretchPvcOperators = new HashMap<>();
        this.stretchStorageClassOperators = new HashMap<>();
        this.stretchClusterRoleBindingOperators = new HashMap<>();
        this.stretchServiceOperators = new HashMap<>();

        // Populate maps from remote supplier
        for (String clusterId : remoteResourceOperatorSupplier.remoteResourceOperators.keySet()) {
            io.strimzi.operator.cluster.operator.resource.ResourceOperatorSupplier supplier =
                remoteResourceOperatorSupplier.get(clusterId);

            stretchServiceAccountOperators.put(clusterId, supplier.serviceAccountOperations);
            stretchStrimziPodsetOperators.put(clusterId, supplier.strimziPodSetOperator);
            stretchPodOperators.put(clusterId, supplier.podOperations);
            stretchSecretOperators.put(clusterId, supplier.secretOperations);
            stretchConfigMapOperators.put(clusterId, supplier.configMapOperations);
            stretchPvcOperators.put(clusterId, supplier.pvcOperations);
            stretchStorageClassOperators.put(clusterId, supplier.storageClassOperations);
            stretchClusterRoleBindingOperators.put(clusterId, supplier.clusterRoleBindingOperator);
            stretchServiceOperators.put(clusterId, supplier.serviceOperations);
        }

        this.networkingProvider = networkingProvider;
        this.isStretchMode = true;
        this.stretchCentralClusterId = centralClusterId;
    }

        /**
         * Handle validation errors by updating Kafka CR status with error details.
         *
         * @param reconciliation Reconciliation context
         * @param kafka Kafka CR
         * @param result Validation result containing error details
         * @return Future with KafkaStatus containing error condition
         */
    private Future<Void> handleValidationError(
            KafkaStatus status,
            io.strimzi.operator.cluster.stretch.StretchClusterValidator.ValidationResult result) {

        LOGGER.errorOp("{}: Stretch cluster validation failed: {}", 
            reconciliation, result.getErrorMessage());

        // Add Ready: False condition
        io.strimzi.api.kafka.model.common.Condition readyCondition = 
            new io.strimzi.api.kafka.model.common.ConditionBuilder()
                .withType("Ready")
                .withStatus("False")
                .withReason(result.getErrorCode())
                .withMessage(result.getErrorMessage())
                .withLastTransitionTime(StatusUtils.iso8601Now())
                .build();

        // Add StretchCluster: False condition to indicate stretch cluster validation failed
        io.strimzi.api.kafka.model.common.Condition stretchCondition = 
            new io.strimzi.api.kafka.model.common.ConditionBuilder()
                .withType("StretchCluster")
                .withStatus("False")
                .withReason("InvalidStretchConfiguration")
                .withMessage("Stretch cluster validation failed: " + result.getErrorMessage())
                .withLastTransitionTime(StatusUtils.iso8601Now())
                .build();

        status.setConditions(List.of(readyCondition, stretchCondition));
        status.setObservedGeneration(kafkaCr.getMetadata().getGeneration());

        return Future.succeededFuture();
    }

    /**
     * Helper method to select the appropriate PodOperator for a cluster.
     *
     * @param clusterId The cluster ID
     * @return PodOperator for the cluster
     */
    private PodOperator selectPodOperator(String clusterId) {
        if (clusterId.equals(stretchCentralClusterId)) {
            return podOperator;
        }
        return stretchPodOperators.get(clusterId);
    }

    /**
     * Helper method to select the appropriate PodOperator for a cluster.
     *
     * @param clusterId The cluster ID
     * @return PodOperator for the cluster
     */
    private ClusterRoleBindingOperator selectClusterRoleBindingOperator(String clusterId) {
        if (clusterId.equals(stretchCentralClusterId)) {
            return clusterRoleBindingOperator;
        }
        return stretchClusterRoleBindingOperators.get(clusterId);
    }

    /**
     * Helper method to select the appropriate StrimziPodSetOperator for a cluster.
     *
     * @param clusterId The cluster ID
     * @return StrimziPodSetOperator for the cluster, or null if cluster ID is invalid
     */
    private StrimziPodSetOperator selectStrimziPodSetOperator(String clusterId) {
        if (clusterId.equals(stretchCentralClusterId)) {
            return strimziPodSetOperator;
        }
        StrimziPodSetOperator operator = stretchStrimziPodsetOperators.get(clusterId);
        if (operator == null) {
            LOGGER.warnCr(reconciliation, "Invalid cluster ID: {}. This cluster ID is not configured in STRIMZI_REMOTE_KUBE_CONFIG", clusterId);
        }
        return operator;
    }

    /**
     * Helper method to select the appropriate SecretOperator for a cluster.
     *
     * @param clusterId The cluster ID
     * @return SecretOperator for the cluster
     */
    private SecretOperator selectSecretOperator(String clusterId) {
        if (clusterId.equals(stretchCentralClusterId)) {
            return secretOperator;
        }
        return stretchSecretOperators.get(clusterId);
    }

    /**
     * Helper method to select the appropriate ConfigMapOperator for a cluster.
     *
     * @param clusterId The cluster ID
     * @return ConfigMapOperator for the cluster
     */
    private ConfigMapOperator selectConfigMapOperator(String clusterId) {
        if (clusterId.equals(stretchCentralClusterId)) {
            return configMapOperator;
        }
        return stretchConfigMapOperators.get(clusterId);
    }

    /**
     * Helper method to select the appropriate ServiceAccountOperator for a cluster.
     *
     * @param clusterId The cluster ID
     * @return ServiceAccountOperator for the cluster
     */
    private ServiceAccountOperator selectServiceAccountOperator(String clusterId) {
        if (clusterId.equals(stretchCentralClusterId)) {
            return serviceAccountOperator;
        }
        return stretchServiceAccountOperators.get(clusterId);
    }

    /**
     * Helper method to select the appropriate PvcOperator for a cluster.
     *
     * @param clusterId The cluster ID
     * @return PvcOperator for the cluster
     */
    private PvcOperator selectPvcOperator(String clusterId) {
        if (clusterId.equals(stretchCentralClusterId)) {
            return pvcOperator;
        }
        return stretchPvcOperators.get(clusterId);
    }

    /**
     * Helper method to select the appropriate StorageClassOperator for a cluster.
     *
     * @param clusterId The cluster ID
     * @return StorageClassOperator for the cluster
     */
    private StorageClassOperator selectStorageClassOperator(String clusterId) {
        if (clusterId.equals(stretchCentralClusterId)) {
            return storageClassOperator;
        }
        return stretchStorageClassOperators.get(clusterId);
    }

    /**
<<<<<<< HEAD
     * Helper method to select the appropriate ServiceOperator for a cluster.
=======
     * Updates owner references for resources in remote clusters to use StrimziPodSet as owner.
     * This enables automatic cleanup when the Kafka CR is deleted from the central cluster.
     *
     * When Kafka CR is deleted from central cluster:
     * 1. Central cluster resources are deleted by Kubernetes GC (they have Kafka CR as owner)
     * 2. We delete StrimziPodSets in remote clusters
     * 3. Remote cluster resources are deleted by Kubernetes GC (they have StrimziPodSet as owner)
     *
     * @return Future which completes when owner references are updated
     */
    protected Future<Void> stretchUpdateOwnerReferences() {
        List<Future<Void>> futures = new ArrayList<>();
        String namespace = reconciliation.namespace();

        // Update owner references for each remote cluster
        for (String clusterId : remoteClusterIds) {
            // Get the StrimziPodSet name for this cluster
            String podSetName = getPodSetNameForCluster(clusterId);
            ConfigMapOperator cmOp = selectConfigMapOperator(clusterId);
            SecretOperator secretOp = selectSecretOperator(clusterId);

            if (podSetName == null) {
                LOGGER.warnCr(reconciliation, "No StrimziPodSet found for cluster {}, skipping owner reference update", clusterId);
                continue;
            }

            // Update ServiceAccount owner
            futures.add(updateResourceOwner(
                selectServiceAccountOperator(clusterId),
                namespace,
                KafkaResources.kafkaComponentName(reconciliation.name()),
                podSetName,
                clusterId,
                "ServiceAccount"
            )
                .compose(i -> {
                    LOGGER.infoOp("Updating ConfigMaps at {} with owner reference {}", clusterId, podSetName);
                    List<Future<?>> configMapFutures = new ArrayList<>();
                    cmOp.listAsync(reconciliation.namespace(), kafka.getSelectorLabels())
                            .compose(configmaps -> {
                                for (ConfigMap cm : configmaps) {
                                    LOGGER.infoOp("Updating ConfigMaps {}", cm.getMetadata().getName());
                                    configMapFutures.add(updateResourceOwner(
                                        cmOp,
                                        namespace,
                                        cm.getMetadata().getName(),
                                        podSetName,
                                        clusterId,
                                        "ConfigMap"
                                    ));
                                }
                                return Future.succeededFuture().mapEmpty();
                            });
                    return Future.join(configMapFutures).mapEmpty();
                })
                .compose(i -> {
                    List<Future<?>> secretFutures = new ArrayList<>();
                    LOGGER.infoOp("Updating Secrets at {} with owner reference {}", clusterId, podSetName);
                    secretOp.listAsync(reconciliation.namespace(), kafka.getSelectorLabels().withStrimziComponentType(KafkaCluster.COMPONENT_TYPE))
                        .compose(secrets -> {
                            for (Secret secret : secrets) {
                                LOGGER.infoOp("Updating Secret {}", secret.getMetadata().getName());

                                secretFutures.add(updateResourceOwner(
                                    secretOp,
                                    namespace,
                                    secret.getMetadata().getName(),
                                    podSetName,
                                    clusterId,
                                    "Secret"
                                ));
                            }
                            return Future.succeededFuture().mapEmpty();


                        });

                    return Future.join(secretFutures).mapEmpty();

                }));
        }

        return Future.join(futures).mapEmpty();
    }

    /**
     * Get the StrimziPodSet name for a cluster.
     */
    private String getPodSetNameForCluster(String clusterId) {
        for (KafkaNodePool pool : kafkaNodePoolCrs) {
            if (pool.getMetadata().getAnnotations() != null) {
                String alias = pool.getMetadata().getAnnotations().get("strimzi.io/stretch-cluster-alias");
                if (clusterId.equals(alias)) {
                    return kafkaCr.getMetadata().getName() + '-' + pool.getMetadata().getName();
                }
            }
        }
        return null;
    }

    /**
     * Update owner reference for a single resource to use StrimziPodSet as owner.
     */
    private <T extends HasMetadata> Future<Void> updateResourceOwner(
            AbstractNamespacedResourceOperator<?, T, ?, ?> operator,
            String namespace,
            String resourceName,
            String podSetName,
            String clusterId,
            String resourceType) {

        return operator.getAsync(namespace, resourceName)
            .compose(resource -> {
                if (resource == null) {
                    LOGGER.debugCr(reconciliation, "{} {} not found in cluster {}, skipping owner update",
                        resourceType, resourceName, clusterId);
                    return Future.succeededFuture();
                }

                // Check if already has StrimziPodSet owner
                if (resource.getMetadata().getOwnerReferences() != null) {
                    boolean hasStrimziPodSetOwner = resource.getMetadata().getOwnerReferences().stream()
                        .anyMatch(ref -> "StrimziPodSet".equals(ref.getKind()));
                    if (hasStrimziPodSetOwner) {
                        LOGGER.debugCr(reconciliation, "{} {} already has StrimziPodSet owner in cluster {}",
                            resourceType, resourceName, clusterId);
                        return Future.succeededFuture();
                    }
                }

                LOGGER.infoOp("{} {} {} {} {}", namespace, resourceName, podSetName, clusterId, resourceType);

                // Get the StrimziPodSet to get its UID
                StrimziPodSetOperator podSetOp = selectStrimziPodSetOperator(clusterId);
                return podSetOp.getAsync(namespace, podSetName)
                    .compose(podSet -> {
                        if (podSet == null) {
                            LOGGER.warnCr(reconciliation, "StrimziPodSet {} not found in cluster {}, cannot set owner for {} {}",
                                podSetName, clusterId, resourceType, resourceName);
                            return Future.succeededFuture();
                        }


                        // Create StrimziPodSet owner reference
                        OwnerReference podSetOwner = new OwnerReferenceBuilder()
                            .withApiVersion("core.strimzi.io/v1beta2")
                            .withKind("StrimziPodSet")
                            .withName(podSetName)
                            .withUid(podSet.getMetadata().getUid())
                            .withController(true)
                            .withBlockOwnerDeletion(false)
                            .build();

                        // Update owner references
                        List<OwnerReference> newOwners = new ArrayList<>();
                        if (resource.getMetadata().getOwnerReferences() != null) {
                            // Keep non-StrimziPodSet owners
                            newOwners.addAll(resource.getMetadata().getOwnerReferences().stream()
                                .filter(ref -> !"StrimziPodSet".equals(ref.getKind()))
                                .toList());
                        }
                        newOwners.add(podSetOwner);
                        resource.getMetadata().setOwnerReferences(newOwners);

                        LOGGER.debugCr(reconciliation, "Setting StrimziPodSet {} as owner for {} {} in cluster {}",
                            podSetName, resourceType, resourceName, clusterId);

                        return operator.reconcile(reconciliation, namespace, resourceName, resource)
                            .mapEmpty();
                    });
            });
    }

    /**
     * Reconciles networking resources for stretch clusters using the networking provider.
     * This creates ServiceExports and other networking resources needed for cross-cluster communication.
>>>>>>> 00a41c87
     *
     * @param clusterId The cluster ID
     * @return ServiceOperator for the cluster
     */
    private ServiceOperator selectServiceOperator(String clusterId) {
        if (clusterId.equals(stretchCentralClusterId)) {
            return serviceOperator;
        }
        return stretchServiceOperators.get(clusterId);
    }

    /**
     * Manages certificate secrets for stretch clusters by distributing them across all clusters.
     *
     * @param clock The clock for supplying the reconciler with the time instant of each reconciliation cycle
     * @return      Future which completes when secrets are reconciled across all clusters
     */
    protected Future<Void> stretchCertificateSecrets(Clock clock) {
        List<Future<Void>> futures = new ArrayList<>();

        for (String targetClusterId : clusterIds) {
            SecretOperator secretOp = selectSecretOperator(targetClusterId);
            boolean isCentral = targetClusterId.equals(stretchCentralClusterId);

            futures.add(
                secretOp.listAsync(reconciliation.namespace(), kafka.getSelectorLabels().withStrimziComponentType(KafkaCluster.COMPONENT_TYPE))
                    .compose(existingSecrets -> {
                        List<Secret> clusterSecrets = kafka.generateCertificatesSecrets(
                                clusterCa, 
                                clientsCa, 
                                existingSecrets,
                                listenerReconciliationResults.bootstrapDnsNames, 
                                listenerReconciliationResults.brokerDnsNames,
                                Util.isMaintenanceTimeWindowsSatisfied(
                                    reconciliation, 
                                    maintenanceWindows, 
                                    clock.instant()
                                ), 
                                targetClusterId
                            )
                            .stream()
                            .map(secret -> {
                                // For remote clusters, replace Kafka CR owner with GC ConfigMap owner
                                if (!isCentral) {
                                    String gcConfigMapName = KafkaResources.kafkaComponentName(reconciliation.name()) + "-gc";
                                    String gcUid = gcConfigMapUids.get(targetClusterId);
                                    
                                    if (gcUid == null) {
                                        LOGGER.warnCr(reconciliation, "GC ConfigMap UID not available for cluster {}, skipping owner reference for Secret {}", 
                                            targetClusterId, secret.getMetadata().getName());
                                        return secret;
                                    }
                                    
                                    return new io.fabric8.kubernetes.api.model.SecretBuilder(secret)
                                        .editMetadata()
                                            .withOwnerReferences((List<OwnerReference>) null)
                                            .addNewOwnerReference()
                                                .withApiVersion("v1")
                                                .withKind("ConfigMap")
                                                .withName(gcConfigMapName)
                                                .withUid(gcUid)
                                                .withController(false)
                                                .withBlockOwnerDeletion(false)
                                            .endOwnerReference()
                                        .endMetadata()
                                        .build();
                                }
                                return secret;
                            }).toList();

                        // Track secrets to delete for this cluster
                        List<String> desiredSecretNames = clusterSecrets.stream()
                            .map(secret -> secret.getMetadata().getName())
                            .toList();

                        existingSecrets.forEach(secret -> {
                            String secretName = secret.getMetadata().getName();
                            if (!desiredSecretNames.contains(secretName) && 
                                !KafkaResources.kafkaJmxSecretName(reconciliation.name()).equals(secretName)) {
                                stretchSecretsToDelete.computeIfAbsent(targetClusterId, k -> new ArrayList<>()).add(secretName);
                            }
                        });

                        return updateCertificateSecretsForCluster(clusterSecrets, secretOp);
                    })
            );
        }

        return Future.join(futures).mapEmpty();
    }

    /**
     * Reconciles networking resources for stretch clusters using the networking provider.
     * This creates ServiceExports and other networking resources needed for cross-cluster communication.
     * 
     * <p>The networking provider is called once per broker node per cluster. The provider is responsible
     * for creating the necessary resources (e.g., ServiceExports for MCS) and managing their ownership
     * to ensure proper garbage collection when the Kafka cluster is deleted.</p>
     *
     * @return Future which completes when networking resources are reconciled
     */
    protected Future<Void> stretchNetworkingResources() {
        if (!isStretchMode || networkingProvider == null) {
            return Future.succeededFuture();
        }

        List<Future<Void>> futures = new ArrayList<>();
        String namespace = reconciliation.namespace();

        // Build port map once - it's the same for all nodes
        Map<String, Integer> ports = buildNetworkingPorts();

        // Create networking resources for each broker in each cluster
        // Note: The plugin may deduplicate internally (e.g., MCS creates one ServiceExport per cluster)
        for (String clusterId : clusterIds) {
            for (NodeRef node : kafka.nodes()) {
                if (!node.broker()) {
                    continue; // Skip controller-only nodes
                }

                futures.add(
                    networkingProvider.createNetworkingResources(
                        reconciliation,
                        namespace,
                        node.podName(),
                        clusterId,
                        ports
                    ).mapEmpty()
                );
            }
        }

        return Future.join(futures).mapEmpty();
    }

    /**
     * Builds the port map for networking resources based on the Kafka cluster configuration.
     * This includes standard Kafka ports (replication, control plane) and user-configured listeners.
     *
     * @return Map of port names to port numbers
     */
    private Map<String, Integer> buildNetworkingPorts() {
        Map<String, Integer> ports = new HashMap<>();

        // Add standard Kafka ports (replication and control plane)
        // Port names must match those defined in KafkaCluster
        ports.put("tcp-replication", KafkaCluster.REPLICATION_PORT);
        ports.put("tcp-ctrlplane", 9090); // CONTROLPLANE_PORT is protected in KafkaCluster

        // Add user-configured listener ports
        for (GenericKafkaListener listener : kafka.getListeners()) {
            String portName = "tcp-" + listener.getName();
            ports.put(portName, listener.getPort());
        }

        return ports;
    }

    /**
     * Manages broker configuration ConfigMaps for stretch clusters by distributing them across all clusters.
     *
     * @param metricsAndLogging Metrics and logging configuration
     * @return                  Future which completes when ConfigMaps are reconciled across all clusters
     */
    protected Future<Void> stretchPerBrokerKafkaConfiguration(MetricsAndLogging metricsAndLogging) {
        List<Future<Void>> futures = new ArrayList<>();

        for (String targetClusterId : clusterIds) {
            ConfigMapOperator configMapOp = selectConfigMapOperator(targetClusterId);
            boolean isCentral = targetClusterId.equals(stretchCentralClusterId);

            List<ConfigMap> generatedConfigMaps = kafka.generatePerBrokerConfigurationConfigMaps(
                metricsAndLogging, 
                listenerReconciliationResults.advertisedHostnames, 
                listenerReconciliationResults.advertisedPorts, 
                targetClusterId
            );

<<<<<<< HEAD
            // Add GC ConfigMap as owner for remote cluster ConfigMaps
            final List<ConfigMap> clusterConfigMaps;
            if (!isCentral) {
                clusterConfigMaps = addGarbageCollectorOwnerReference(targetClusterId, generatedConfigMaps);
            } else {
                clusterConfigMaps = generatedConfigMaps;
            }

            LOGGER.infoOp("Desired ConfigMaps =");
            LOGGER.infoOp(clusterConfigMaps.stream().map(x -> x.getMetadata().getName()).collect(Collectors.toList()));

=======
>>>>>>> 00a41c87
            futures.add(
                configMapOp.listAsync(reconciliation.namespace(), kafka.getSelectorLabels())
                    .compose(existingConfigMaps -> {

                        LOGGER.infoOp("Existing ConfigMaps =");
                        LOGGER.infoOp(existingConfigMaps.stream().map(x -> x.getMetadata().getName()).collect(Collectors.toList()));

                        List<Future<?>> ops = new ArrayList<>();

                        // Delete unwanted ConfigMaps
                        List<String> desiredNames = new ArrayList<>();
                        desiredNames.add(KafkaResources.kafkaMetricsAndLogConfigMapName(reconciliation.name()));
                        desiredNames.add(KafkaResources.kafkaComponentName(reconciliation.name()) + "-gc"); // Don't delete GC ConfigMap
                        desiredNames.addAll(clusterConfigMaps.stream().map(cm -> cm.getMetadata().getName()).toList());

                        for (ConfigMap cm : existingConfigMaps) {
                            if (!desiredNames.contains(cm.getMetadata().getName())) {
                                LOGGER.debugCr(reconciliation, "Deleting unwanted ConfigMap {} in cluster {}", 
                                        cm.getMetadata().getName(), targetClusterId);
                                ops.add(configMapOp.deleteAsync(reconciliation, reconciliation.namespace(), cm.getMetadata().getName(), true));
                            }
                        }

                        // Create/update ConfigMaps and store hashes
                        for (ConfigMap cm : clusterConfigMaps) {
                            String cmName = cm.getMetadata().getName();
                            int nodeId = ReconcilerUtils.getPodIndexFromPodName(cmName);
                            KafkaPool pool = kafka.nodePoolForNodeId(nodeId);

                            String nodeConfiguration = "";

                            if (pool.isBroker()) {
                                nodeConfiguration = listenerReconciliationResults.advertisedHostnames
                                        .get(nodeId)
                                        .entrySet()
                                        .stream()
                                        .map(kv -> kv.getKey() + "://" + kv.getValue())
                                        .sorted()
                                        .collect(Collectors.joining(" "));
                                nodeConfiguration += listenerReconciliationResults.advertisedPorts
                                        .get(nodeId)
                                        .entrySet()
                                        .stream()
                                        .map(kv -> kv.getKey() + "://" + kv.getValue())
                                        .sorted()
                                        .collect(Collectors.joining(" "));
                                nodeConfiguration += cm.getData().getOrDefault(KafkaCluster.BROKER_LISTENERS_FILENAME, "");
                            }

                            KafkaConfiguration kc = KafkaConfiguration.unvalidated(reconciliation, cm.getData().getOrDefault(KafkaCluster.BROKER_CONFIGURATION_FILENAME, ""));
                            nodeConfiguration += kc.unknownConfigsWithValues(kafka.getKafkaVersion()).toString();

                            if (pool.isController() && !pool.isBroker()) {
                                nodeConfiguration = kc.controllerConfigsWithValues().toString();
                            }

                            this.brokerConfigurationHash.put(nodeId, Util.hashStub(nodeConfiguration));

                            ops.add(configMapOp.reconcile(reconciliation, reconciliation.namespace(), cmName, cm));
                        }

                        return Future.join(ops).mapEmpty();
                    })
            );
        }

        return Future.join(futures).mapEmpty();
    }


    /**
     * Creates or updates the {@link StrimziPodSet} resources for a stretched Kafka cluster.
     *
     * If the Kafka cluster is scaled up, this method reconciles the updated PodSets and waits
     * for any new Pods to reach the Ready state. The actual startup of new Pods is handled
     * by the StrimziPodSet controller.
     *
     * Scaling down (i.e., Pod removal) is handled separately by the {@code scaleDown()} method.
     *
     * Reconciliation is performed per target cluster, and results from all clusters are merged
     * and returned as a map.
     *
     * @param podSets  List of StrimziPodSets to reconcile across all clusters.
     * @return Future that completes when reconciliation is done and all new Pods (if any) are Ready.
     */
    protected Future<Map<String, Map<String, ReconcileResult<StrimziPodSet>>>> stretchPodSet() {
        Map<String, List<StrimziPodSet>> targetedPodSets = kafka.generateClusteredPodSets(pfa.isOpenshift(), imagePullPolicy, imagePullSecrets, this::podSetPodAnnotations, stretchCentralClusterId);

        List<Future<Map<String, ReconcileResult<StrimziPodSet>>>> futures = new ArrayList<>();
        Map<String, Map<String, ReconcileResult<StrimziPodSet>>> clusteredPodSetDiff = new ConcurrentHashMap<>();

        for (String targetCluster : targetedPodSets.keySet()) {
            boolean isCentralCluster = targetCluster.equals(stretchCentralClusterId);
            StrimziPodSetOperator spsOp = selectStrimziPodSetOperator(targetCluster);

            // Add GC ConfigMap as owner for remote cluster resources
            List<StrimziPodSet> podSets = targetedPodSets.get(targetCluster);
            if (!isCentralCluster) {
                podSets = addGarbageCollectorOwnerReference(targetCluster, podSets);
            }

            List<StrimziPodSet> finalPodSets = podSets;
            futures.add(
                spsOp.batchReconcile(
                    reconciliation,
                    reconciliation.namespace(),
                    finalPodSets,
                    kafka.getSelectorLabels()
                ).compose(podSetDiff -> {
                    clusteredPodSetDiff
                        .computeIfAbsent(
                            targetCluster, 
                            k -> new ConcurrentHashMap<String, ReconcileResult<StrimziPodSet>>()
                        )
                        .putAll(podSetDiff);
                    return waitForNewStretchedNodes(targetCluster).map(podSetDiff);
                }));
        }

        return Future.join(futures).map(ignored -> clusteredPodSetDiff);
    }

    /**
     * Helper method to get the cluster ID for a given node.
     *
     * @param node The node reference
     * @return     The cluster ID for this node
     */
    private String getClusterIdForNode(NodeRef node) {
        // Find the pool for this node
        KafkaPool pool = kafka.nodePoolForNodeId(node.nodeId());
        if (pool == null) {
            return stretchCentralClusterId; // Default to central cluster
        }

        // Get the cluster ID from the pool's annotation
        // The pool's component name is in format "clusterName-poolName", so extract just the pool name
        String poolName = pool.getComponentName().substring(kafka.getComponentName().length() + 1);
        for (KafkaNodePool knp : kafkaNodePoolCrs) {
            if (knp.getMetadata().getName().equals(poolName)) {
                if (knp.getMetadata().getAnnotations() != null) {
                    String clusterId = knp.getMetadata().getAnnotations().get("strimzi.io/stretch-cluster-alias");
                    if (clusterId != null && !clusterId.isEmpty()) {
                        return clusterId;
                    }
                }
                break;
            }
        }

        return stretchCentralClusterId; // Default to central cluster
    }

    /**
     * The main reconciliation method which triggers the whole reconciliation pipeline. This is the method which is
     * expected to be called from the outside to trigger the reconciliation.
     *
     * @param kafkaStatus   The Kafka Status class for adding conditions to it during the reconciliation
     * @param clock         The clock for supplying the reconciler with the time instant of each reconciliation cycle.
     *                      That time is used for checking maintenance windows
     *
     * @return              Future which completes when the reconciliation completes
     */
    public Future<Void> reconcile(KafkaStatus kafkaStatus, Clock clock)    {
        return modelWarnings(kafkaStatus)
                .compose(i -> initClientAuthenticationCertificates())
                .compose(i -> manualPodCleaning())
                .compose(i -> networkPolicy())
                .compose(i -> updateKafkaAutoRebalanceStatus(kafkaStatus))
                .compose(i -> manualRollingUpdate())
                .compose(i -> pvcs(kafkaStatus))
                .compose(i -> serviceAccount())
                .compose(i -> initClusterRoleBinding())
                .compose(i -> scaleDown())
                .compose(i -> updateNodePoolStatuses(kafkaStatus))
                .compose(i -> listeners())
                .compose(i -> certificateSecrets(clock))
                .compose(i -> brokerConfigurationConfigMaps())
                .compose(i -> jmxSecret())
                .compose(i -> podDisruptionBudget())
                .compose(i -> podSet())
                .compose(podSetDiffs -> rollingUpdate(podSetDiffs)) // We pass the PodSet reconciliation result this way to avoid storing it in the instance
                .compose(i -> podsReady())
                .compose(i -> serviceEndpointsReady())
                .compose(i -> headlessServiceEndpointsReady())
                .compose(i -> clusterId(kafkaStatus))
                .compose(i -> defaultKafkaQuotas())
                .compose(i -> nodeUnregistration())
                .compose(i -> metadataVersion(kafkaStatus))
                .compose(i -> deletePersistentClaims())
                .compose(i -> sharedKafkaConfigurationCleanup())
                .compose(i -> deleteOldCertificateSecrets())
                // This has to run after all possible rolling updates which might move the pods to different nodes
                .compose(i -> nodePortExternalListenerStatus())
                .compose(i -> updateKafkaStatus(kafkaStatus));
    }

    /**
     * The stretch reconciliation method which triggers the whole stretch reconciliation pipeline.
     *
     * @param kafkaStatus   The Kafka Status class for adding conditions to it during the reconciliation
     * @param clock         The clock for supplying the reconciler with the time instant of each reconciliation cycle.
     *                      That time is used for checking maintenance windows
     *
     * @return              Future which completes when the reconciliation completes
     */
    public Future<Void> reconcileStretchedKafka(KafkaStatus kafkaStatus, Clock clock)    {
        io.strimzi.operator.cluster.stretch.StretchClusterValidator.ValidationResult configResult = 
            validator.validateKafkaConfiguration(kafkaCr, kafkaNodePoolCrs, true);

        if (!configResult.isValid()) {
            return handleValidationError(kafkaStatus, configResult);
        }

        return modelWarnings(kafkaStatus)
            .compose(i -> initClientAuthenticationCertificates())
            .compose(i -> stretchGarbageCollectorConfigMap()) // Create garbage collector ConfigMap in remote clusters FIRST
            .compose(i -> manualPodCleaning())
            .compose(i -> networkPolicy())
            .compose(i -> updateKafkaAutoRebalanceStatus(kafkaStatus))
            .compose(i -> stretchManualRollingUpdate())
            .compose(i -> stretchPvcs(kafkaStatus))
            .compose(i -> stretchServiceAccount())
            .compose(i -> stretchInitClusterRoleBinding())
            .compose(i -> stretchScaleDown())
            .compose(i -> updateNodePoolStatuses(kafkaStatus))
            .compose(i -> stretchListeners())
            .compose(i -> stretchNetworkingResources()) // Networking resources for stretch clusters
            .compose(i -> stretchCertificateSecrets(clock))
            .compose(i -> stretchBrokerConfigurationConfigMaps())
            .compose(i -> jmxSecret())
            .compose(i -> podDisruptionBudget())
            .compose(i -> stretchPodSet())
            .compose(podSetDiffs -> stretchRollingUpdate(podSetDiffs)) 
            // We pass the PodSet reconciliation result this way to avoid storing it in the instance
            .compose(i -> stretchPodsReady())
            .compose(i -> serviceEndpointsReady())
            .compose(i -> headlessServiceEndpointsReady())
            .compose(i -> clusterId(kafkaStatus))
            .compose(i -> stretchClusterStatus(kafkaStatus)) // Update stretch cluster status
            .compose(i -> defaultKafkaQuotas())
            .compose(i -> nodeUnregistration())
            .compose(i -> metadataVersion(kafkaStatus))
            .compose(i -> stretchDeletePersistentClaims())
            .compose(i -> sharedKafkaConfigurationCleanup())
            .compose(i -> stretchDeleteOldCertificateSecrets())
            // This has to run after all possible rolling updates which might move the pods to different nodes
            .compose(i -> nodePortExternalListenerStatus())
            .compose(i -> stretchListenerStatus()) // Populate listener statuses for stretch clusters
            .compose(i -> updateKafkaStatus(kafkaStatus));
    }

    /**
     * Updates the stretch cluster status in the Kafka CR status using a Condition.
     *
     * @param kafkaStatus   The Kafka Status where the stretch cluster condition will be added
     * @return              Completes when the status is updated
     */
    protected Future<Void> stretchClusterStatus(final KafkaStatus kafkaStatus) {
        if (isStretchMode && networkingProvider != null) {
            // Add a condition to indicate stretch cluster is active
            String message = String.format("Stretch cluster active: provider=%s, central=%s, clusters=%s",
                networkingProvider.getProviderName(),
                stretchCentralClusterId,
                String.join(", ", clusterIds));
    
            kafkaStatus.addCondition(new Condition() {{
                    setType("StretchCluster");
                    setStatus("True");
                    setReason("StretchClusterActive");
                    setMessage(message);
                }});
    
            LOGGER.infoCr(reconciliation, "Stretch cluster status condition added: provider={}, central={}, clusters={}", networkingProvider.getProviderName(), stretchCentralClusterId, clusterIds);
        }

        return Future.succeededFuture();
    }

    /**
     * Populates listener statuses for stretch clusters by querying Routes/Ingresses
     * for external addresses and using MCS addresses for internal listeners.
     *
     * @return Future that completes when listener statuses are populated
     */
    protected Future<Void> stretchListenerStatus() {
        if (!isStretchMode || kafkaCr.getSpec() == null || kafkaCr.getSpec().getKafka() == null 
                || kafkaCr.getSpec().getKafka().getListeners() == null) {
            return Future.succeededFuture();
        }

        List<Future<ListenerStatus>> listenerFutures = new ArrayList<>();

        for (GenericKafkaListener listener : kafkaCr.getSpec().getKafka().getListeners()) {
            listenerFutures.add(createListenerStatus(listener));
        }

        return Future.join(listenerFutures)
                .compose(result -> {
                    // Add all listener statuses to the reconciliation result
                    listenerReconciliationResults.listenerStatuses.clear();
                    for (int i = 0; i < result.size(); i++) {
                        ListenerStatus status = result.resultAt(i);
                        if (status != null) {
                            listenerReconciliationResults.listenerStatuses.add(status);
                        }
                    }
                    return Future.succeededFuture();
                });
    }

    /**
     * Creates a ListenerStatus for a single listener by querying the appropriate
     * resources (Route, Ingress, or Service) for the address.
     *
     * @param listener The listener configuration
     * @return Future with the ListenerStatus
     */
    private Future<ListenerStatus> createListenerStatus(GenericKafkaListener listener) {
        String listenerName = listener.getName();

        // Determine the listener type and get the appropriate address
        switch (listener.getType()) {
            case ROUTE:
                return getRouteAddress(listener);
            case INGRESS:
                return getIngressAddress(listener);
            case INTERNAL:
            case CLUSTER_IP:
                return getInternalAddress(listener);
            case LOADBALANCER:
            case NODEPORT:
                // These are handled by nodePortExternalListenerStatus() or similar
                // For now, return internal MCS address
                return getInternalAddress(listener);
            default:
                LOGGER.warnCr(reconciliation, "Unknown listener type {} for listener {}", 
                        listener.getType(), listenerName);
                return getInternalAddress(listener);
        }
    }

    /**
     * Gets the Route address for a route-type listener.
     */
    private Future<ListenerStatus> getRouteAddress(GenericKafkaListener listener) {
        String bootstrapRouteName = ListenersUtils.backwardsCompatibleBootstrapRouteOrIngressName(
                reconciliation.name(), listener);

        // Query the Route from the central cluster
        return routeOperator.getAsync(reconciliation.namespace(), bootstrapRouteName)
                .compose(route -> {
                    if (route == null || route.getStatus() == null 
                            || route.getStatus().getIngress() == null 
                            || route.getStatus().getIngress().isEmpty()) {
                        LOGGER.warnCr(reconciliation, "Route {} not ready yet, using fallback", bootstrapRouteName);
                        return getInternalAddress(listener);
                    }

                    String externalHost = route.getStatus().getIngress().get(0).getHost();
                    int port = 443; // Routes use HTTPS port

                    ListenerStatusBuilder statusBuilder = new ListenerStatusBuilder()
                            .withName(listener.getName())
                            .withAddresses(new ListenerAddressBuilder()
                                    .withHost(externalHost)
                                    .withPort(port)
                                    .build());

                    if (listener.isTls() && clusterCa != null) {
                        statusBuilder.withCertificates(clusterCa.currentCaCertBase64());
                    }

                    return Future.succeededFuture(statusBuilder.build());
                })
                .recover(error -> {
                    LOGGER.warnCr(reconciliation, "Failed to get Route address for listener {}: {}", 
                            listener.getName(), error.getMessage());
                    return getInternalAddress(listener);
                });
    }

    /**
     * Gets the Ingress address for an ingress-type listener.
     */
    private Future<ListenerStatus> getIngressAddress(GenericKafkaListener listener) {
        String bootstrapIngressName = ListenersUtils.backwardsCompatibleBootstrapRouteOrIngressName(
                reconciliation.name(), listener);

        return ingressOperator.getAsync(reconciliation.namespace(), bootstrapIngressName)
                .compose(ingress -> {
                    if (ingress == null || ingress.getStatus() == null 
                            || ingress.getStatus().getLoadBalancer() == null 
                            || ingress.getStatus().getLoadBalancer().getIngress() == null
                            || ingress.getStatus().getLoadBalancer().getIngress().isEmpty()) {
                        LOGGER.warnCr(reconciliation, "Ingress {} not ready yet, using fallback", bootstrapIngressName);
                        return getInternalAddress(listener);
                    }

                    var ingressStatus = ingress.getStatus().getLoadBalancer().getIngress().get(0);
                    String externalHost = ingressStatus.getHostname() != null 
                            ? ingressStatus.getHostname() 
                            : ingressStatus.getIp();

                    int port = listener.isTls() ? 443 : 80;

                    ListenerStatusBuilder statusBuilder = new ListenerStatusBuilder()
                            .withName(listener.getName())
                            .withAddresses(new ListenerAddressBuilder()
                                    .withHost(externalHost)
                                    .withPort(port)
                                    .build());

                    if (listener.isTls() && clusterCa != null) {
                        statusBuilder.withCertificates(clusterCa.currentCaCertBase64());
                    }

                    return Future.succeededFuture(statusBuilder.build());
                })
                .recover(error -> {
                    LOGGER.warnCr(reconciliation, "Failed to get Ingress address for listener {}: {}", 
                            listener.getName(), error.getMessage());
                    return getInternalAddress(listener);
                });
    }

    /**
     * Gets the internal MCS address for internal/cluster-ip listeners.
     */
    private Future<ListenerStatus> getInternalAddress(GenericKafkaListener listener) {
        String bootstrapServiceName = KafkaResources.bootstrapServiceName(kafkaCr.getMetadata().getName()) 
                + "-" + listener.getName();
        String bootstrapHost = networkingProvider != null 
                ? networkingProvider.generateServiceDnsName(
                        reconciliation.namespace(), 
                        bootstrapServiceName, 
                        stretchCentralClusterId)
                : bootstrapServiceName + "." + reconciliation.namespace() + ".svc";

        int port = listener.getPort();

        ListenerStatusBuilder statusBuilder = new ListenerStatusBuilder()
                .withName(listener.getName())
                .withAddresses(new ListenerAddressBuilder()
                        .withHost(bootstrapHost)
                        .withPort(port)
                        .build());

        if (listener.isTls() && clusterCa != null) {
            statusBuilder.withCertificates(clusterCa.currentCaCertBase64());
        }

        return Future.succeededFuture(statusBuilder.build());
    }

    private Future<Void> updateKafkaAutoRebalanceStatus(KafkaStatus kafkaStatus) {
        // gather all the desired brokers' ids across the entire cluster accounting all node pools
        Set<Integer> desiredBrokers = kafka.nodes().stream().filter(NodeRef::broker).map(NodeRef::nodeId).collect(Collectors.toSet());

        // gather all the added brokers' ids across the entire cluster accounting all node pools
        Set<Integer> addedBrokers = kafka.addedNodes().stream().filter(NodeRef::broker).map(NodeRef::nodeId).collect(Collectors.toSet());

        // if added brokers list contains all desired, it's a newly created cluster so there are no actual scaled up brokers.
        // when added brokers list has fewer nodes than desired, it actually containes the new ones for scaling up
        Set<Integer> scaledUpBrokerNodes = addedBrokers.containsAll(desiredBrokers) ? Set.of() : addedBrokers;

        KafkaRebalanceUtils.updateKafkaAutoRebalanceStatus(kafkaStatus, kafkaAutoRebalanceStatus, scaledUpBrokerNodes);

        return Future.succeededFuture();
    }

    /**
     * Takes the warning conditions from the Model and adds them in the KafkaStatus
     *
     * @param kafkaStatus   The Kafka Status where the warning conditions will be added
     *
     * @return              Completes when the warnings are added to the status object
     */
    protected Future<Void> modelWarnings(KafkaStatus kafkaStatus) {
        List<Condition> conditions = kafka.getWarningConditions();

        kafkaStatus.addConditions(conditions);

        return Future.succeededFuture();
    }

    /**
     * Initialize the TrustSet and PemAuthIdentity to be used by TLS clients during reconciliation
     *
     * @return Completes when the TrustStore and PemAuthIdentity have been created and stored in a record
     */
    protected Future<Void> initClientAuthenticationCertificates() {
        return ReconcilerUtils.coTlsPemIdentity(reconciliation, secretOperator)
                .onSuccess(coTlsPemIdentity -> this.coTlsPemIdentity = coTlsPemIdentity)
                .mapEmpty();
    }

    /**
     * Will check all Kafka pods whether the user requested the pod and PVC deletion through an annotation
     *
     * @return  Completes when the manual pod cleaning is done
     */
    protected Future<Void> manualPodCleaning() {
        return new ManualPodCleaner(
                reconciliation,
                kafka.getSelectorLabels(),
                strimziPodSetOperator,
                podOperator,
                pvcOperator
        ).maybeManualPodCleaning();
    }

    /**
     * Manages the network policy protecting the Kafka cluster
     *
     * @return  Completes when the network policy is successfully created or updated
     */
    protected Future<Void> networkPolicy() {
        if (isNetworkPolicyGeneration) {
            return networkPolicyOperator.reconcile(reconciliation, reconciliation.namespace(), KafkaResources.kafkaNetworkPolicyName(reconciliation.name()), kafka.generateNetworkPolicy(operatorNamespace, operatorNamespaceLabels))
                    .mapEmpty();
        } else {
            return Future.succeededFuture();
        }
    }

    /**
     * Does manual rolling update of Kafka pods on a stretched kafka cluster based on an annotation on the StrimziPodSet or on the Pods. Annotation
     * on StrimziPodSet level triggers rolling update of all pods. Annotation on pods triggers rolling update only of
     * the selected pods. If the annotation is present on both StrimziPodSet and one or more pods, only one rolling
     * update of all pods occurs.
     *
     * @return  Future with the result of the rolling update
     */
    protected Future<Void> stretchManualRollingUpdate() {
        List<Future<Void>> futures = new ArrayList<>();
        for (String targetClusterId : clusterIds) {
            Future<List<NodeRef>> podsToRollThroughPodSetAnno = podsForManualRollingUpdateDiscoveredThroughPodSetAnnotation(targetClusterId);
            Future<List<NodeRef>> podsToRollThroughPodAnno = podsForManualRollingUpdateDiscoveredThroughPodAnnotations(targetClusterId);

            futures.add(
                Future
                .join(podsToRollThroughPodSetAnno, podsToRollThroughPodAnno)
                .compose(result -> {
                    // We merge the lists into set to avoid duplicates
                    Set<NodeRef> nodes = new LinkedHashSet<>();
                    nodes.addAll(result.resultAt(0));
                    nodes.addAll(result.resultAt(1));

                    if (!nodes.isEmpty())   {
                        return maybeRollStretchedKafka(
                                nodes,
                                targetClusterId,
                                pod -> {
                                    if (pod == null) {
                                        throw new ConcurrentDeletionException("Unexpectedly pod no longer exists during roll of StrimziPodSet.");
                                    }

                                    LOGGER.debugCr(reconciliation, "Rolling Kafka pod {} due to manual rolling update annotation", pod.getMetadata().getName());

                                    return RestartReasons.of(RestartReason.MANUAL_ROLLING_UPDATE);
                                },
                                // Pass empty advertised hostnames and ports for the nodes
                                nodes.stream().collect(Collectors.toMap(NodeRef::nodeId, node -> Map.of())),
                                nodes.stream().collect(Collectors.toMap(NodeRef::nodeId, node -> Map.of())),
                                false
                        ).recover(error -> {
                            LOGGER.warnCr(reconciliation, "Manual rolling update failed (reconciliation will be continued)", error);
                            return Future.succeededFuture();
                        });
                    } else {
                        return Future.succeededFuture();
                    }
                })
            );
        }
        return Future.join(futures).mapEmpty();
    }

    /**
     * Checks all Kafka PodSets and if they have the manual rolling update annotation, it will take all their nodes and
     * add them to a list for rolling update.
     *
     * @return  List with node references to nodes which should be rolled
     */
    private Future<List<NodeRef>> podsForManualRollingUpdateDiscoveredThroughPodSetAnnotation()   {
        return podsForManualRollingUpdateDiscoveredThroughPodSetAnnotation(null);
    }

    /**
     * Does manual rolling update of Kafka pods based on an annotation on the StrimziPodSet or on the Pods. Annotation
     * on StrimziPodSet level triggers rolling update of all pods. Annotation on pods triggers rolling update only of
     * the selected pods. If the annotation is present on both StrimziPodSet and one or more pods, only one rolling
     * update of all pods occurs.
     *
     * @return  Future with the result of the rolling update
     */
    protected Future<Void> manualRollingUpdate() {
        Future<List<NodeRef>> podsToRollThroughPodSetAnno = podsForManualRollingUpdateDiscoveredThroughPodSetAnnotation();
        Future<List<NodeRef>> podsToRollThroughPodAnno = podsForManualRollingUpdateDiscoveredThroughPodAnnotations();

        return Future
                .join(podsToRollThroughPodSetAnno, podsToRollThroughPodAnno)
                .compose(result -> {
                    // We merge the lists into set to avoid duplicates
                    Set<NodeRef> nodes = new LinkedHashSet<>();
                    nodes.addAll(result.resultAt(0));
                    nodes.addAll(result.resultAt(1));

                    if (!nodes.isEmpty())   {
                        return maybeRollKafka(
                                nodes,
                                pod -> {
                                    if (pod == null) {
                                        throw new ConcurrentDeletionException("Unexpectedly pod no longer exists during roll of StrimziPodSet.");
                                    }

                                    LOGGER.debugCr(reconciliation, "Rolling Kafka pod {} due to manual rolling update annotation", pod.getMetadata().getName());

                                    return RestartReasons.of(RestartReason.MANUAL_ROLLING_UPDATE);
                                },
                                // Pass empty advertised hostnames and ports for the nodes
                                nodes.stream().collect(Collectors.toMap(NodeRef::nodeId, node -> Map.of())),
                                nodes.stream().collect(Collectors.toMap(NodeRef::nodeId, node -> Map.of())),
                                false
                        ).recover(error -> {
                            LOGGER.warnCr(reconciliation, "Manual rolling update failed (reconciliation will be continued)", error);
                            return Future.succeededFuture();
                        });
                    } else {
                        return Future.succeededFuture();
                    }
                });
    }

    /**
     * Checks all Kafka PodSets and if they have the manual rolling update annotation, it will take all their nodes and
     * add them to a list for rolling update.
     *
     * @return  List with node references to nodes which should be rolled
     */
    private Future<List<NodeRef>> podsForManualRollingUpdateDiscoveredThroughPodSetAnnotation(String targetClusterId)   {
        StrimziPodSetOperator operator = targetClusterId != null ? selectStrimziPodSetOperator(targetClusterId) : strimziPodSetOperator;

        if (operator == null) {
            LOGGER.warnCr(reconciliation, "Cannot list PodSets for cluster {} - operator is null (invalid cluster ID)", targetClusterId);
            return Future.succeededFuture(Collections.emptyList());
        }

        return operator.listAsync(reconciliation.namespace(), kafka.getSelectorLabels())
                .map(podSets -> {
                    List<NodeRef> nodes = new ArrayList<>();

                    for (StrimziPodSet podSet : podSets) {
                        if (Annotations.booleanAnnotation(podSet, Annotations.ANNO_STRIMZI_IO_MANUAL_ROLLING_UPDATE, false)) {
                            nodes.addAll(ReconcilerUtils.nodesFromPodSet(podSet));
                        }
                    }

                    if (!nodes.isEmpty()) {
                        LOGGER.debugCr(reconciliation, "Pods {} will be rolled due to manual rolling update annotation on their StrimziPodSet", nodes);
                    }

                    return nodes;
                });
    }

    /**
     * Checks all Kafka Pods and if they have the manual rolling update annotation, it will add them to a list for
     * rolling update.
     *
     * @return  List with node references to nodes which should be rolled
     */
    private Future<List<NodeRef>> podsForManualRollingUpdateDiscoveredThroughPodAnnotations()   {
        return podsForManualRollingUpdateDiscoveredThroughPodAnnotations(null);
    }

    /**
     * Checks all Kafka Pods and if they have the manual rolling update annotation, it will add them to a list for
     * rolling update.
     *
     * @return  List with node references to nodes which should be rolled
     */
    private Future<List<NodeRef>> podsForManualRollingUpdateDiscoveredThroughPodAnnotations(String targetClusterId)   {
        return (targetClusterId != null ? selectPodOperator(targetClusterId) : podOperator)
                .listAsync(reconciliation.namespace(), kafka.getSelectorLabels())
                .map(pods -> {
                    List<NodeRef> nodes = new ArrayList<>();

                    for (Pod pod : pods) {
                        if (Annotations.booleanAnnotation(pod, Annotations.ANNO_STRIMZI_IO_MANUAL_ROLLING_UPDATE, false)) {
                            nodes.add(ReconcilerUtils.nodeFromPod(pod));
                        }
                    }

                    if (!nodes.isEmpty()) {
                        LOGGER.debugCr(reconciliation, "Pods {} will be rolled due to manual rolling update annotation on the Pod", nodes);
                    }

                    return nodes;
                });
    }

    /**
     * Rolls Kafka pods if needed
     *
     * @param nodes                     List of nodes which should be considered for rolling
     * @param podNeedsRestart           Function which serves as a predicate whether to roll pod or not
     * @param kafkaAdvertisedHostnames  Map with advertised hostnames required to generate the per-broker configuration
     * @param kafkaAdvertisedPorts      Map with advertised ports required to generate the per-broker configuration
     * @param allowReconfiguration      Defines whether the rolling update should also attempt to do dynamic reconfiguration or not
     *
     * @return  Future which completes when the rolling is complete
     */
    protected Future<Void> maybeRollKafka(
            Set<NodeRef> nodes,
            Function<Pod, RestartReasons> podNeedsRestart,
            Map<Integer, Map<String, String>> kafkaAdvertisedHostnames,
            Map<Integer, Map<String, String>> kafkaAdvertisedPorts,
            boolean allowReconfiguration
    ) {
        return new KafkaRoller(
                    reconciliation,
                    vertx,
                    podOperator,
                    1_000,
                    operationTimeoutMs,
                    () -> new BackOff(250, 2, 10),
                    nodes,
                    this.coTlsPemIdentity,
                    adminClientProvider,
                    kafkaAgentClientProvider,
                    brokerId -> kafka.generatePerBrokerConfiguration(brokerId, kafkaAdvertisedHostnames, kafkaAdvertisedPorts),
                    kafka.getKafkaVersion(),
                    allowReconfiguration,
                    eventsPublisher
            ).rollingRestart(podNeedsRestart);
    }

    /**
     * Manages the PVCs needed by the Kafka cluster. This method only creates or updates the PVCs. Deletion of PVCs
     * after scale-down happens only at the end of the reconciliation when they are not used anymore.
     *
     * @param kafkaStatus   Status of the Kafka custom resource where warnings about any issues with resizing will be added
     *
     * @return  Completes when the PVCs were successfully created or updated
     */
    protected Future<Void> pvcs(KafkaStatus kafkaStatus) {
        List<PersistentVolumeClaim> pvcs = kafka.generatePersistentVolumeClaims();

        return new PvcReconciler(reconciliation, pvcOperator, storageClassOperator)
                .resizeAndReconcilePvcs(kafkaStatus, pvcs)
                .compose(podIdsToRestart -> {
                    for (Integer podId : podIdsToRestart) {
                        try {
                            fsResizingRestartRequest.add(kafka.nodePoolForNodeId(podId).nodeRef(podId).podName());
                        } catch (KafkaCluster.NodePoolNotFoundException e) {
                            // We might have triggered some resizing on a PVC not belonging to this cluster anymore.
                            // This could happen for example with old PVCs from removed nodes. We will ignore it with
                            // a warning.
                            LOGGER.warnCr(reconciliation, "Node with ID {} does not seem to belong to this Kafka cluster and cannot be marked for restart due to storage resizing", podId);
                        }
                    }

                    return Future.succeededFuture();
                });
    }

    /**
     * Manages PVCs for stretch clusters across all target clusters.
     *
     * @param kafkaStatus   Status of the Kafka custom resource where warnings about any issues with resizing will be added
     * @return  Completes when the PVCs were successfully created or updated in all clusters
     */
    protected Future<Void> stretchPvcs(KafkaStatus kafkaStatus) {
        List<Future<Void>> futures = new ArrayList<>();

        for (String targetClusterId : clusterIds) {
            List<PersistentVolumeClaim> pvcs = kafka.generatePersistentVolumeClaimsAtCluster(targetClusterId);

            futures.add(
                new PvcReconciler(reconciliation,
                    selectPvcOperator(targetClusterId),
                    selectStorageClassOperator(targetClusterId))
                    .resizeAndReconcilePvcs(kafkaStatus, pvcs)
                    .compose(podIdsToRestart -> {
                        for (Integer podId : podIdsToRestart) {
                            try {
                                fsResizingRestartRequest.add(kafka.nodePoolForNodeId(podId).nodeRef(podId).podName());
                            } catch (KafkaCluster.NodePoolNotFoundException e) {
                                LOGGER.warnCr(reconciliation, "Node with ID {} does not seem to belong to this Kafka cluster and cannot be marked for restart due to storage resizing", podId);
                            }
                        }
                        return Future.succeededFuture();
                    })
            );
        }

        return Future.join(futures).mapEmpty();
    }

    /**
     * Manages the Kafka service account for stretch clusters across all target clusters.
     *
     * @return  Completes when the service account was successfully created or updated in all clusters
     */
    protected Future<Void> stretchServiceAccount() {
        List<Future<Void>> futures = new ArrayList<>();
        ServiceAccount serviceAccount = kafka.generateServiceAccount();

        for (String targetClusterId : clusterIds) {
            ServiceAccountOperator operator = selectServiceAccountOperator(targetClusterId);
            ServiceAccount sa = serviceAccount;

            // For remote clusters, replace Kafka CR owner reference with GC ConfigMap owner reference
            if (!targetClusterId.equals(stretchCentralClusterId)) {
                String gcConfigMapName = KafkaResources.kafkaComponentName(reconciliation.name()) + "-gc";
                String gcUid = gcConfigMapUids.get(targetClusterId);
                
                if (gcUid == null) {
                    LOGGER.warnCr(reconciliation, "GC ConfigMap UID not available for cluster {}, skipping ServiceAccount creation", targetClusterId);
                    continue; // Skip this cluster if UID not available
                }
                
                sa = new io.fabric8.kubernetes.api.model.ServiceAccountBuilder(serviceAccount)
                    .editMetadata()
                        .withOwnerReferences((List<OwnerReference>) null)
                        .addNewOwnerReference()
                            .withApiVersion("v1")
                            .withKind("ConfigMap")
                            .withName(gcConfigMapName)
                            .withUid(gcUid)
                            .withController(false)
                            .withBlockOwnerDeletion(false)
                        .endOwnerReference()
                    .endMetadata()
                    .build();
            }

            futures.add(
                operator.reconcile(reconciliation, reconciliation.namespace(),
                    KafkaResources.kafkaComponentName(reconciliation.name()), sa)
                    .mapEmpty()
            );
        }

        return Future.join(futures).mapEmpty();
    }

    /**
     * Creates and manages garbage collector ConfigMaps in remote clusters.
     * These ConfigMaps serve as owner references for all remote resources,
     * enabling automatic cleanup when the Kafka CR is deleted from the central cluster.
     *
     * @return Completes when the ConfigMaps are created in all remote clusters
     */
    protected Future<Void> stretchGarbageCollectorConfigMap() {
        if (!isStretchMode) {
            return Future.succeededFuture();
        }

        List<Future<Void>> futures = new ArrayList<>();

        // Only create in remote clusters (not central)
        for (String targetClusterId : clusterIds) {
            if (targetClusterId.equals(stretchCentralClusterId)) {
                continue; // Skip central cluster
            }

            ConfigMapOperator operator = selectConfigMapOperator(targetClusterId);
            String configMapName = KafkaResources.kafkaComponentName(reconciliation.name()) + "-gc";

            // Build the ConfigMap with metadata about managed resources
            // IMPORTANT: No owner references! This ConfigMap must NOT be garbage collected
            ConfigMap gcConfigMap = new ConfigMapBuilder()
                    .withNewMetadata()
                        .withName(configMapName)
                        .withNamespace(reconciliation.namespace())
                        .withLabels(kafka.getSelectorLabels().toMap())
                        .addToLabels("strimzi.io/kind", "Kafka")
                        .addToLabels("strimzi.io/cluster", reconciliation.name())
                        .addToLabels("strimzi.io/component-type", "garbage-collector")
                        .addToLabels("strimzi.io/remote-cluster", targetClusterId)
                        .withOwnerReferences(Collections.emptyList()) // Explicitly set empty owner references
                    .endMetadata()
                    .withData(Map.of(
                        "cluster-id", targetClusterId,
                        "kafka-cluster", reconciliation.name(),
                        "namespace", reconciliation.namespace(),
                        "purpose", "Garbage collection anchor for remote cluster resources",
                        "managed-resources", String.join(",",
                            "StrimziPodSet",
                            "ServiceAccount",
                            "Secret",
                            "ConfigMap",
                            "Service",
                            "ServiceExport",
                            "PersistentVolumeClaim"
                        )
                    ))
                    .build();

            LOGGER.infoCr(reconciliation, "Creating garbage collector ConfigMap {} in cluster {} (owner refs before reconcile: {})",
                    configMapName, targetClusterId, gcConfigMap.getMetadata().getOwnerReferences());

            futures.add(
                operator.reconcile(reconciliation, reconciliation.namespace(), configMapName, gcConfigMap)
                    .compose(result -> {
                        LOGGER.infoCr(reconciliation, "GC ConfigMap {} reconciled in cluster {}, result: {}",
                                configMapName, targetClusterId, result);
                        // Fetch the created ConfigMap to get its UID and verify owner references
                        return operator.getAsync(reconciliation.namespace(), configMapName);
                    })
                    .compose(createdConfigMap -> {
                        if (createdConfigMap != null) {
                            LOGGER.infoCr(reconciliation, "GC ConfigMap {} fetched from cluster {}, owner refs: {}",
                                    configMapName, targetClusterId, createdConfigMap.getMetadata().getOwnerReferences());
                            
                            if (createdConfigMap.getMetadata().getUid() != null) {
                                // Store the UID for later use in owner references
                                gcConfigMapUids.put(targetClusterId, createdConfigMap.getMetadata().getUid());
                                LOGGER.infoCr(reconciliation, "Garbage collector ConfigMap {} created in cluster {} with UID {}",
                                        configMapName, targetClusterId, createdConfigMap.getMetadata().getUid());
                            } else {
                                LOGGER.warnCr(reconciliation, "GC ConfigMap {} in cluster {} has no UID",
                                        configMapName, targetClusterId);
                            }
                        } else {
                            LOGGER.warnCr(reconciliation, "Could not retrieve GC ConfigMap {} from cluster {}",
                                    configMapName, targetClusterId);
                        }
                        return Future.succeededFuture();
                    }, error -> {
                        LOGGER.errorCr(reconciliation, "Failed to create/fetch GC ConfigMap {} in cluster {}: {}",
                                configMapName, targetClusterId, error.getMessage(), error);
                        return Future.succeededFuture(); // Continue with other clusters even if one fails
                    })
            );
        }

        return Future.join(futures).mapEmpty();
    }

    /**
     * Manages the Kafka service account
     *
     * @return  Completes when the service account was successfully created or updated
     */
    protected Future<Void> serviceAccount() {
        return serviceAccountOperator
                .reconcile(reconciliation, reconciliation.namespace(), KafkaResources.kafkaComponentName(reconciliation.name()), kafka.generateServiceAccount())
                .mapEmpty();
    }

    /**
     * Manages the Kafka cluster role binding in a stretchedk kafka cluster. 
     * When the desired Cluster Role Binding is null, and we get an RBAC error,
     * we ignore it. This is to allow users to run the operator only inside a namespace when no features requiring
     * Cluster Role Bindings are needed.
     *
     * @return  Completes when the Cluster Role Binding was successfully created or updated
     */
    protected Future<Void> stretchInitClusterRoleBinding() {
        ClusterRoleBinding crb = kafka.generateClusterRoleBinding(reconciliation.namespace());
        List<Future<Void>> futures = new ArrayList<>();
        for (String targetClusterId : clusterIds) {
            ClusterRoleBindingOperator crbOp = selectClusterRoleBindingOperator(targetClusterId);
            futures.add(
                ReconcilerUtils.withIgnoreRbacError(
                    reconciliation,
                    crbOp
                        .reconcile(
                                reconciliation,
                                KafkaResources.initContainerClusterRoleBindingName(reconciliation.name(), reconciliation.namespace()),
                                crb
                        ),
                    crb
                ).mapEmpty()
            );
        }
        return Future.join(futures).mapEmpty();
    }

    /**
     * Manages the Kafka cluster role binding. When the desired Cluster Role Binding is null, and we get an RBAC error,
     * we ignore it. This is to allow users to run the operator only inside a namespace when no features requiring
     * Cluster Role Bindings are needed.
     *
     * @return  Completes when the Cluster Role Binding was successfully created or updated
     */
    protected Future<Void> initClusterRoleBinding() {
        ClusterRoleBinding desired = kafka.generateClusterRoleBinding(reconciliation.namespace());

        return ReconcilerUtils.withIgnoreRbacError(
                reconciliation,
                clusterRoleBindingOperator
                        .reconcile(
                                reconciliation,
                                KafkaResources.initContainerClusterRoleBindingName(reconciliation.name(), reconciliation.namespace()),
                                desired
                        ),
                desired
        ).mapEmpty();
    }

    /**
     * Scales down the Kafka cluster if needed. Kafka scale-down is done in one go.
     *
     * @return  Future which completes when the scale-down is finished
     */
    protected Future<Void> scaleDown() {
        return scaleDown(kafka.nodes(), strimziPodSetOperator);
    }

        /**
         * Scales down the Stretch Kafka cluster if needed. 
         *
         * @return  Future which completes when the scale-down is finished
         */
    protected Future<Void> stretchScaleDown() {

        List<Future<Void>> futures = new ArrayList<>();

        for (String targetClusterId : clusterIds) {
            futures.add(
                scaleDown(kafka.nodesAtCluster(targetClusterId), selectStrimziPodSetOperator(targetClusterId))
            );
        }

        return Future.join(futures).mapEmpty();
    }

    /**
     * Scales down the Kafka cluster if needed, given the desired nodes and the
     * Strimzi Pod Set operator
     * @param desiredNodes     The end state nodes after a scale down operation
     * @param spsOp            The Strimzi Pod Set operator object which handles the
     *                         scale down operation
     *
     * @return  Future which completes when the scale-down is finished
     */
    protected Future<Void> scaleDown(Set<NodeRef> desiredNodes, StrimziPodSetOperator spsOp) {
        LOGGER.debugCr(reconciliation, "Checking if Kafka scale-down is needed");

        Set<String> desiredPodNames = new HashSet<>();
        for (NodeRef node : desiredNodes) {
            desiredPodNames.add(node.podName());
        }

        return spsOp.listAsync(reconciliation.namespace(), kafka.getSelectorLabels())
                .compose(podSets -> {
                    if (podSets == null) {
                        return Future.succeededFuture();
                    } else {
                        List<Future<Void>> ops = new ArrayList<>();

                        for (StrimziPodSet podSet : podSets) {
                            List<Map<String, Object>> desiredPods = podSet.getSpec().getPods().stream()
                                    .filter(pod -> desiredPodNames.contains(PodSetUtils.mapToPod(pod).getMetadata().getName()))
                                    .collect(Collectors.toList());

                            StrimziPodSet scaledDownPodSet = new StrimziPodSetBuilder(podSet)
                                    .editSpec()
                                    .withPods(desiredPods)
                                    .endSpec()
                                    .build();

                            if (podSet.getSpec().getPods().size() > desiredPods.size())    {
                                LOGGER.infoCr(reconciliation, "Scaling down Kafka pod set {} from {} to {} replicas", podSet.getMetadata().getName(), podSet.getSpec().getPods().size(), desiredPods.size());
                                ops.add(
                                            spsOp
                                                .reconcile(reconciliation, reconciliation.namespace(), podSet.getMetadata().getName(), scaledDownPodSet)
                                                .map((Void) null)
                                );
                            }
                        }

                        return Future.join(ops).mapEmpty();
                    }
                });
    }

    /**
     * Utility method to create the Kafka Listener reconciler. It can be also use to inject mocked reconciler during
     * tests.
     *
     * @return  KafkaListenerReconciler instance
     */
    protected KafkaListenersReconciler listenerReconciler()   {
        return new KafkaListenersReconciler(
                reconciliation,
                kafka,
                clusterCa,
                pfa,
                operationTimeoutMs,
                secretOperator,
                serviceOperator,
                routeOperator,
                ingressOperator
        );
    }

    protected Future<Void> stretchListeners() {
        return stretchListenerReconciler()
                .stretchReconcile()
                .compose(result -> {
                    listenerReconciliationResults = result;
                    return Future.succeededFuture();
                });
    }

    /**
     * Creates a StretchKafkaListenersReconciler instance for stretch clusters.
     * This reconciler uses the networking plugin to discover endpoints and generate configuration.
     *
     * @return  StretchKafkaListenersReconciler instance
     */
    protected KafkaListenersReconciler stretchListenerReconciler() {
        return new KafkaListenersReconciler(
                reconciliation,
                kafka,
                clusterCa,
                pfa,
                operationTimeoutMs,
                secretOperator,
                serviceOperator,
                routeOperator,
                ingressOperator
        ).withStretchConfig(
            clusterIds,
            stretchCentralClusterId,
            remotePfas,
<<<<<<< HEAD
            configMapOperator,
=======
>>>>>>> 00a41c87
            remoteSupplier,
            networkingProvider
        );
    }

    /**
     * Reconciles listeners of this Kafka cluster
     *
     * @return  Future which completes when listeners are reconciled
     */
    protected Future<Void> listeners()    {
        return listenerReconciler()
                .reconcile()
                .compose(result -> {
                    listenerReconciliationResults = result;
                    return Future.succeededFuture();
                });
    }

    /**
     * Generates and creates the ConfigMaps with per-broker configuration for Kafka brokers used in PodSets. It will
     * also delete the ConfigMaps for any scaled-down brokers (scale down is done before this is called in the
     * reconciliation)
     *
     * @param metricsAndLogging     Metrics and Logging configuration
     *
     * @return  Future which completes when the Kafka Configuration is prepared
     */
    protected Future<Void> perBrokerKafkaConfiguration(MetricsAndLogging metricsAndLogging) {
        return configMapOperator.listAsync(reconciliation.namespace(), kafka.getSelectorLabels())
                .compose(existingConfigMaps -> {
                    List<ConfigMap> desiredConfigMaps = kafka.generatePerBrokerConfigurationConfigMaps(metricsAndLogging, listenerReconciliationResults.advertisedHostnames, listenerReconciliationResults.advertisedPorts, null);
                 
                    List<Future<?>> ops = new ArrayList<>();

                    // Delete all existing ConfigMaps which are not desired and are not the shared config map
                    List<String> desiredNames = new ArrayList<>(desiredConfigMaps.size() + 1);
                    desiredNames.add(KafkaResources.kafkaMetricsAndLogConfigMapName(reconciliation.name())); // We do not want to delete the shared ConfigMap, so we add it here
                    desiredNames.addAll(desiredConfigMaps.stream().map(cm -> cm.getMetadata().getName()).toList());

                    for (ConfigMap cm : existingConfigMaps) {
                        // We delete the cms not on the desired names list
                        if (!desiredNames.contains(cm.getMetadata().getName())) {
                            ops.add(configMapOperator.deleteAsync(reconciliation, reconciliation.namespace(), cm.getMetadata().getName(), true));
                        }
                    }

                    // Create / update the desired config maps
                    for (ConfigMap cm : desiredConfigMaps) {
                        String cmName = cm.getMetadata().getName();
                        int nodeId = ReconcilerUtils.getPodIndexFromPodName(cmName);
                        KafkaPool pool = kafka.nodePoolForNodeId(nodeId);

                        String nodeConfiguration = "";

                        // We collect the information needed for the annotation hash for brokers or mixed nodes.
                        // Controller-only nodes do not have advertised listener configuration and this config is not relevant for them.
                        if (pool.isBroker()) {
                            // The advertised hostname and port might change. If they change, we need to roll the pods.
                            // Here we collect their hash to trigger the rolling update. For per-broker configuration,
                            // we need just the advertised hostnames / ports for given broker.
                            nodeConfiguration = listenerReconciliationResults.advertisedHostnames
                                    .get(nodeId)
                                    .entrySet()
                                    .stream()
                                    .map(kv -> kv.getKey() + "://" + kv.getValue())
                                    .sorted()
                                    .collect(Collectors.joining(" "));
                            nodeConfiguration += listenerReconciliationResults.advertisedPorts
                                    .get(nodeId)
                                    .entrySet()
                                    .stream()
                                    .map(kv -> kv.getKey() + "://" + kv.getValue())
                                    .sorted()
                                    .collect(Collectors.joining(" "));
                            nodeConfiguration += cm.getData().getOrDefault(KafkaCluster.BROKER_LISTENERS_FILENAME, "");
                        }

                        // Changes to regular Kafka configuration are handled through the KafkaRoller which decides whether to roll the pod or not
                        // In addition to that, we have to handle changes to configuration unknown to Kafka -> different plugins (Authorization, Quotas etc.)
                        // This is captured here with the unknown configurations and the hash is used to roll the pod when it changes
                        KafkaConfiguration kc = KafkaConfiguration.unvalidated(reconciliation, cm.getData().getOrDefault(KafkaCluster.BROKER_CONFIGURATION_FILENAME, ""));

                        // We collect the configuration options related to various plugins
                        nodeConfiguration += kc.unknownConfigsWithValues(kafka.getKafkaVersion()).toString();

                        // We collect the information relevant to controller-only nodes
                        if (pool.isController() && !pool.isBroker())   {
                            // For controllers only, we extract the controller-relevant configurations and use it in the configuration annotations
                            nodeConfiguration = kc.controllerConfigsWithValues().toString();
                        }

                        // We store hash of the broker configurations for later use in Pod and in rolling updates
                        this.brokerConfigurationHash.put(nodeId, Util.hashStub(nodeConfiguration));

                        ops.add(configMapOperator.reconcile(reconciliation, reconciliation.namespace(), cmName, cm));
                    }

                    return Future
                            .join(ops)
                            .mapEmpty();
                });
    }

    /**
     * This method is used to create or update the config maps required by the brokers. It does not do the cleanup the
     * old shared Config Map used by StatefulSets. That is done only at the end of the reconciliation. However, it would
     * delete the config maps of the scaled-down brokers since scale-down happens before this is called.
     *
     * @return  Future which completes when the Config Map(s) with configuration are created or updated
     */
    protected Future<Void> brokerConfigurationConfigMaps() {
        return MetricsAndLoggingUtils.metricsAndLogging(reconciliation, configMapOperator, kafka.logging(), kafka.metrics())
                .compose(metricsAndLoggingCm -> perBrokerKafkaConfiguration(metricsAndLoggingCm));
    }

    protected Future<Void> stretchBrokerConfigurationConfigMaps() {
        return MetricsAndLoggingUtils.metricsAndLogging(reconciliation, configMapOperator, kafka.logging(), kafka.metrics())
            .compose(metricsAndLoggingCm -> stretchPerBrokerKafkaConfiguration(metricsAndLoggingCm));
    }

    /**
     * Manages the Secrets with the node certificates used by the Kafka nodes.
     *
     * @param clock The clock for supplying the reconciler with the time instant of each reconciliation cycle.
     *              That time is used for checking maintenance windows
     *
     * @return      Completes when the Secrets were successfully created, deleted or updated
     */
    protected Future<Void> certificateSecrets(Clock clock) {
        return secretOperator.listAsync(reconciliation.namespace(), kafka.getSelectorLabels().withStrimziComponentType(KafkaCluster.COMPONENT_TYPE))
                .compose(existingSecrets -> {
                    List<Secret> desiredCertSecrets = kafka.generateCertificatesSecrets(clusterCa, clientsCa, existingSecrets,
                            listenerReconciliationResults.bootstrapDnsNames, listenerReconciliationResults.brokerDnsNames,
                            Util.isMaintenanceTimeWindowsSatisfied(reconciliation, maintenanceWindows, clock.instant()));

                    List<String> desiredCertSecretNames = desiredCertSecrets.stream().map(secret -> secret.getMetadata().getName()).toList();
                    existingSecrets.forEach(secret -> {
                        String secretName = secret.getMetadata().getName();
                        // Don't delete desired secrets or jmx secrets
                        if (!desiredCertSecretNames.contains(secretName) && !KafkaResources.kafkaJmxSecretName(reconciliation.name()).equals(secretName)) {
                            secretsToDelete.add(secretName);
                        }
                    });
                    return updateCertificateSecrets(desiredCertSecrets);
                }).mapEmpty();
    }

    /**
     * Delete old certificate Secrets that are no longer needed.
     *
     * @return Future that completes when the Secrets have been deleted.
     */
    protected Future<Void> deleteLegacySecret() {
        List<Future<Void>> deleteFutures = new ArrayList<>();
        // Remove old Secret containing all certs if it exists
        @SuppressWarnings("deprecation")
        String oldSecretName = KafkaResources.kafkaSecretName(reconciliation.name());
        return secretOperator.getAsync(reconciliation.namespace(), oldSecretName)
                .compose(oldSecret -> {
                    if (oldSecret != null) {
                        LOGGER.debugCr(reconciliation, "Deleting legacy Secret {}/{} that is replaced by pod specific Secret.", reconciliation.namespace(), oldSecretName);
                        deleteFutures.add(secretOperator.deleteAsync(reconciliation, reconciliation.namespace(), oldSecretName, false));
                    }

                    return Future.join(deleteFutures).mapEmpty();
                });
    }

    /**
     * Delete old certificate Secrets that are no longer needed.
     *
     * @return Future that completes when the Secrets have been deleted.
     */
    protected Future<Void> deleteOldCertificateSecrets() {
        List<Future<Void>> deleteFutures = secretsToDelete.stream()
                .map(secretName -> {
                    LOGGER.debugCr(reconciliation, "Deleting old Secret {}/{} that is no longer used.", reconciliation.namespace(), secretName);
                    return secretOperator.deleteAsync(reconciliation, reconciliation.namespace(), secretName, false);
                }).collect(Collectors.toCollection(ArrayList::new)); // We need to collect to mutable list because we might need to add to the list more items later

        return Future.join(deleteFutures).compose(x -> deleteLegacySecret());
    }

    /**
     * Delete old certificate Secrets that are no longer needed.
     *
     * @return Future that completes when the Secrets have been deleted.
     */
    protected Future<Void> stretchDeleteOldCertificateSecrets() {
        List<Future<Void>> deleteFutures = new ArrayList<>();

        for (String targetClusterId : clusterIds) {
            boolean isCentralCluster = targetClusterId.equals(stretchCentralClusterId);

            List<String> secretsToDelete = stretchSecretsToDelete.get(targetClusterId);
            if (secretsToDelete != null) {
                stretchSecretsToDelete.get(targetClusterId)
                    .forEach(secretName -> {
                        LOGGER.debugCr(reconciliation, "Deleting old Secret {}/{} that is no longer used.", reconciliation.namespace(), secretName);
                        deleteFutures.add(
                            (isCentralCluster ? secretOperator : stretchSecretOperators.get(targetClusterId))
                                .deleteAsync(reconciliation, reconciliation.namespace(), secretName, false)
                        );
                    });
            }

        }

        return Future.join(deleteFutures).compose(x -> deleteLegacySecret());
    }

    /**
     * Updates the Secrets with the node certificates used by the Kafka nodes.
     *
     * @param secrets Secrets to update
     *
     * @return Future that completes when the Secrets were successfully created or updated
     */
    protected Future<Void> updateCertificateSecrets(List<Secret> secrets) {
        return updateCertificateSecretsForCluster(secrets, secretOperator);
    }

    /**
     * Updates certificate secrets for a specific cluster.
     *
     * @param secrets   List of secrets to reconcile
     * @param secretOp  SecretOperator for the target cluster
     * @return          Future which completes when secrets are updated
     */
    private Future<Void> updateCertificateSecretsForCluster(List<Secret> secrets, SecretOperator secretOp) {
        List<Future<Object>> reconcileFutures = secrets
                .stream()
                .map(secret -> {
                    String secretName = secret.getMetadata().getName();
                    return secretOp.reconcile(reconciliation, reconciliation.namespace(), secretName, secret)
                            .compose(patchResult -> {
                                if (patchResult != null) {
                                    kafkaServerCertificateHash.put(
                                            ReconcilerUtils.getPodIndexFromPodName(secretName),
                                            CertUtils.getCertificateThumbprint(patchResult.resource(),
                                                    Ca.SecretEntry.CRT.asKey(secretName)
                                            ));
                                }
                                return Future.succeededFuture();
                            });
                }).toList();
        return Future.join(reconcileFutures).mapEmpty();
    }

    /**
     * Manages the secret with JMX credentials when JMX is enabled
     *
     * @return  Completes when the JMX secret is successfully created or updated
     */
    protected Future<Void> jmxSecret() {
        return ReconcilerUtils.reconcileJmxSecret(reconciliation, secretOperator, kafka);
    }

    /**
     * Manages the PodDisruptionBudgets on Kubernetes clusters which support v1 version of PDBs
     *
     * @return  Completes when the PDB was successfully created or updated
     */
    protected Future<Void> podDisruptionBudget() {
        if (isPodDisruptionBudgetGeneration) {
            return podDisruptionBudgetOperator
                    .reconcile(reconciliation, reconciliation.namespace(), KafkaResources.kafkaComponentName(reconciliation.name()), kafka.generatePodDisruptionBudget())
                    .mapEmpty();
        } else {
            return Future.succeededFuture();
        }
    }

    /**
     * Prepares annotations for Kafka pods within a StrimziPodSet which are known only in the KafkaAssemblyOperator level.
     * These are later passed to KafkaCluster where there are used when creating the Pod definitions.
     *
     * @param node    The node for which the annotations are being prepared.
     *
     * @return  Map with Pod annotations
     */
    private Map<String, String> podSetPodAnnotations(NodeRef node) {
        Map<String, String> podAnnotations = new LinkedHashMap<>(9);
        podAnnotations.put(Ca.ANNO_STRIMZI_IO_CLUSTER_CA_CERT_GENERATION, String.valueOf(this.clusterCa.caCertGeneration()));
        podAnnotations.put(Ca.ANNO_STRIMZI_IO_CLUSTER_CA_KEY_GENERATION, String.valueOf(this.clusterCa.caKeyGeneration()));
        podAnnotations.put(Ca.ANNO_STRIMZI_IO_CLIENTS_CA_CERT_GENERATION, String.valueOf(this.clientsCa.caCertGeneration()));
        podAnnotations.put(Annotations.ANNO_STRIMZI_IO_CONFIGURATION_HASH, brokerConfigurationHash.get(node.nodeId()));
        podAnnotations.put(ANNO_STRIMZI_IO_KAFKA_VERSION, kafka.getKafkaVersion().version());
        podAnnotations.put(ANNO_STRIMZI_SERVER_CERT_HASH, kafkaServerCertificateHash.get(node.nodeId())); // Annotation of broker certificate hash

        // Annotations with custom cert thumbprints to help with rolling updates when they change
        if (node.broker() && !listenerReconciliationResults.customListenerCertificateThumbprints.isEmpty()) {
            podAnnotations.put(KafkaCluster.ANNO_STRIMZI_CUSTOM_LISTENER_CERT_THUMBPRINTS, listenerReconciliationResults.customListenerCertificateThumbprints.toString());
        }

        // If stretch clusters are enabled, add cluster id as annotation
        if (node.clusterId() != null  && !node.clusterId().isEmpty()) {

            podAnnotations.put(Annotations.ANNO_STRIMZI_STRETCH_CLUSTER_ALIAS, node.clusterId());
        }

        return podAnnotations;
    }

    /**
     * Create or update the StrimziPodSet for the Kafka cluster. If the StrimziPodSet is updated with additional pods
     * (Kafka cluster scaled up), it's the StrimziPodSet controller taking care of starting up the new nodes. But this
     * method will wait for the new nodes to get ready.
     *
     * The opposite (Kafka cluster scaled down) is handled by a dedicated scaleDown() method instead.
     *
     * @return  Future which completes when the PodSet is created, updated or deleted and any new Pods reach the Ready state
     */
    protected Future<Map<String, ReconcileResult<StrimziPodSet>>> podSet() {
        return strimziPodSetOperator
                .batchReconcile(
                        reconciliation,
                        reconciliation.namespace(),
                        kafka.generatePodSets(pfa.isOpenshift(), imagePullPolicy, imagePullSecrets, this::podSetPodAnnotations, null, null),
                        kafka.getSelectorLabels()
                )
                .compose(podSetDiff -> waitForNewNodes().map(podSetDiff));
    }

    /**
     * Waits for new nodes (pods) on a target cluster to get into a Ready state
     *
     * @return  Future that completes when all the new nodes are ready
     */
    private Future<Void> waitForNewStretchedNodes(String targetCluster) {
        boolean isCentralCluster = targetCluster.equals(stretchCentralClusterId);
        PodOperator podOp = isCentralCluster ? podOperator : stretchPodOperators.get(targetCluster);

        return ReconcilerUtils
                .podsReady(
                        reconciliation,
                        podOp,
                        operationTimeoutMs,
                        kafka.addedNodesAtCluster(targetCluster).stream().map(NodeRef::podName).toList()
                );
    }

    /**
     * Waits for new nodes (pods) to get into a Ready state
     *
     * @return  Future that completes when all the new nodes are ready
     */
    private Future<Void> waitForNewNodes() {
        return ReconcilerUtils
                .podsReady(
                        reconciliation,
                        podOperator,
                        operationTimeoutMs,
                        kafka.addedNodes().stream().map(NodeRef::podName).toList()
                );
    }

    /**
     * Rolls the Kafka broker Pods (if needed) in a stretched Kafka cluster.
     *
     * For each cluster, this method inspects the {@link ReconcileResult} of the associated
     * {@link StrimziPodSet} to determine if any Pods require a restart (e.g., due to config changes,
     * file system resizing, or certificate updates).
     *
     * Restart logic is delegated to the {@code maybeRollKafka()} method, and is performed per target cluster.
     *
     * @param podSetDiffs  Map containing the results of PodSet reconciliation across all clusters.
     * @return Future that completes when all required broker Pods (across all clusters) have been rolled.
     */
    protected Future<Void> stretchRollingUpdate(Map<String, Map<String, ReconcileResult<StrimziPodSet>>> clusteredPodSetDiff) {
        List<Future<Void>> futures = new ArrayList<>();

        for (Map.Entry<String, Map<String, ReconcileResult<StrimziPodSet>>> entry : clusteredPodSetDiff.entrySet()) {
            String targetClusterId = entry.getKey();
            Map<String, ReconcileResult<StrimziPodSet>> podSetDiff = entry.getValue();

            futures.add(maybeRollStretchedKafka(
                kafka.nodesAtCluster(targetClusterId),
                targetClusterId,
                pod -> {
                    return ReconcilerUtils.reasonsToRestartPod(
                        reconciliation,
                        podSetDiff.get(ReconcilerUtils.getControllerNameFromPodName(pod.getMetadata().getName())).resource(),
                        pod,
                        fsResizingRestartRequest,
                        ReconcilerUtils.trackedServerCertChanged(pod, kafkaServerCertificateHash),
                        clusterCa,
                        clientsCa
                    );
                },
                listenerReconciliationResults.advertisedHostnames,
                listenerReconciliationResults.advertisedPorts,
                true
            ));
        }

        return Future.join(futures).mapEmpty();
    }

    /**
     * Rolls Kafka pods in a stretched kafka cluster if needed
     *
     * @param nodes                     List of nodes which should be considered for rolling
     * @param targetClusterId           The cluster id where the rolling is supposed to happen
     * @param podNeedsRestart           Function which serves as a predicate whether to roll pod or not
     * @param kafkaAdvertisedHostnames  Map with advertised hostnames required to generate the per-broker configuration
     * @param kafkaAdvertisedPorts      Map with advertised ports required to generate the per-broker configuration
     * @param allowReconfiguration      Defines whether the rolling update should also attempt to do dynamic reconfiguration or not
     *
     * @return  Future which completes when the rolling is complete
     */
    protected Future<Void> maybeRollStretchedKafka(
            Set<NodeRef> nodes,
            String targetClusterId,
            Function<Pod, RestartReasons> podNeedsRestart,
            Map<Integer, Map<String, String>> kafkaAdvertisedHostnames,
            Map<Integer, Map<String, String>> kafkaAdvertisedPorts,
            boolean allowReconfiguration
    ) {
        return new KafkaRoller(
                    reconciliation,
                    vertx,
                    selectPodOperator(targetClusterId),
                    1_000,
                    operationTimeoutMs,
                    () -> new BackOff(250, 2, 10),
                    nodes,
                    this.coTlsPemIdentity,
                    adminClientProvider,
                    kafkaAgentClientProvider,
                    brokerId -> kafka.generatePerBrokerConfiguration(brokerId, kafkaAdvertisedHostnames, kafkaAdvertisedPorts),
                    kafka.getKafkaVersion(),
                    allowReconfiguration,
                    eventsPublisher
                )
                .withStretch(targetClusterId)
                .rollingRestart(podNeedsRestart);
    }

    /**
     * Roles the Kafka brokers (if needed).
     *
     * @param podSetDiffs   Map with the PodSet reconciliation results
     *
     * @return  Future which completes when any of the Kafka pods which need rolling is rolled
     */
    protected Future<Void> rollingUpdate(Map<String, ReconcileResult<StrimziPodSet>> podSetDiffs) {
        return maybeRollKafka(
                kafka.nodes(),
                pod -> ReconcilerUtils.reasonsToRestartPod(
                        reconciliation,
                        podSetDiffs.get(ReconcilerUtils.getControllerNameFromPodName(pod.getMetadata().getName())).resource(),
                        pod,
                        fsResizingRestartRequest,
                        ReconcilerUtils.trackedServerCertChanged(pod, kafkaServerCertificateHash),
                        clusterCa,
                        clientsCa
                ),
                listenerReconciliationResults.advertisedHostnames,
                listenerReconciliationResults.advertisedPorts,
                true
        );
    }

    /**
     * Checks whether the Kafka pods are ready and if not, waits for them to get ready
     *
     * @return  Future which completes when all Kafka pods are ready
     */
    protected Future<Void> podsReady() {
        return ReconcilerUtils
                .podsReady(
                        reconciliation,
                        podOperator,
                        operationTimeoutMs,
                        kafka.nodes().stream().map(node -> node.podName()).toList()
                );
    }

    /**
     * Checks whether the Kafka pods in a stretched kafka cluster are ready and 
     * if not, waits for them to get ready
     *
     * @return  Future which completes when all Kafka pods are ready
     */
    protected Future<Void> stretchPodsReady() {
        List<Future<Void>> futures = new ArrayList<>();
        for (String targetClusterId : clusterIds) {
            boolean isCentralCluster = targetClusterId.equals(stretchCentralClusterId);
            PodOperator podOp = isCentralCluster ? podOperator : stretchPodOperators.get(targetClusterId);
            List<NodeRef> nodes = new ArrayList<>();
            kafka.getNodePools()
                .stream()
                .filter(x -> targetClusterId.equals(x.getTargetCluster()))
                .forEach(x -> nodes.addAll(x.nodes()));

            futures.add(
                ReconcilerUtils
                    .podsReady(
                            reconciliation,
                            podOp,
                            operationTimeoutMs,
                            nodes.stream().map(node -> node.podName()).toList()
                    )
            );
        }
        return Future.join(futures).mapEmpty();
    }

    /**
     * Waits for readiness of the endpoints of the clients service
     *
     * @return  Future which completes when the endpoints are ready
     */
    protected Future<Void> serviceEndpointsReady() {
        return serviceOperator.endpointReadiness(reconciliation, reconciliation.namespace(), KafkaResources.bootstrapServiceName(reconciliation.name()), 1_000, operationTimeoutMs);
    }

    /**
     * Waits for readiness of the endpoints of the headless service
     *
     * @return  Future which completes when the endpoints are ready
     */
    protected Future<Void> headlessServiceEndpointsReady() {
        return serviceOperator.endpointReadiness(reconciliation, reconciliation.namespace(), KafkaResources.brokersServiceName(reconciliation.name()), 1_000, operationTimeoutMs);
    }

    /**
     * Get the Cluster ID of the Kafka cluster
     *
     * @return  Future which completes when the Cluster ID is retrieved and set in the status
     */
    protected Future<Void> clusterId(KafkaStatus kafkaStatus) {
        LOGGER.debugCr(reconciliation, "Attempt to get clusterId");
        return vertx.createSharedWorkerExecutor("kubernetes-ops-pool")
                .executeBlocking(() -> {
                    Admin kafkaAdmin = null;

                    try {
                        String bootstrapHostname = KafkaResources.bootstrapServiceName(reconciliation.name()) + "." + reconciliation.namespace() + ".svc:" + KafkaCluster.REPLICATION_PORT;
                        LOGGER.debugCr(reconciliation, "Creating AdminClient for clusterId using {}", bootstrapHostname);
                        kafkaAdmin = adminClientProvider.createAdminClient(bootstrapHostname, this.coTlsPemIdentity.pemTrustSet(), this.coTlsPemIdentity.pemAuthIdentity());
                        kafkaStatus.setClusterId(kafkaAdmin.describeCluster().clusterId().get());
                    } catch (KafkaException e) {
                        LOGGER.warnCr(reconciliation, "Kafka exception getting clusterId {}", e.getMessage());
                    } catch (InterruptedException e) {
                        LOGGER.warnCr(reconciliation, "Interrupted exception getting clusterId {}", e.getMessage());
                    } catch (ExecutionException e) {
                        LOGGER.warnCr(reconciliation, "Execution exception getting clusterId {}", e.getMessage());
                    } finally {
                        if (kafkaAdmin != null) {
                            kafkaAdmin.close();
                        }
                    }

                    return null;
                });
    }

    /**
     * Configures the default users quota in Kafka in case that the {@link QuotasPluginKafka} is used
     *
     * @return  Future which completes when the default quotas are configured
     */
    protected Future<Void> defaultKafkaQuotas() {
        return DefaultKafkaQuotasManager.reconcileDefaultUserQuotas(reconciliation, vertx, adminClientProvider, this.coTlsPemIdentity.pemTrustSet(), this.coTlsPemIdentity.pemAuthIdentity(), kafka.quotas());
    }

    /**
     * Unregisters the KRaft nodes that were removed from the Kafka cluster
     *
     * @return  Future which completes when the nodes removed from the Kafka cluster are unregistered
     */
    protected Future<Void> nodeUnregistration() {
        List<Integer> currentBrokerIds = kafka.brokerNodes().stream().map(NodeRef::nodeId).sorted().toList();
        Promise<Void> unregistrationPromise = Promise.promise();

        KafkaNodeUnregistration.listRegisteredBrokerNodes(reconciliation, vertx, adminClientProvider, coTlsPemIdentity.pemTrustSet(), coTlsPemIdentity.pemAuthIdentity(), true)
                .onSuccess(registeredBrokerNodes -> {

                    // all current registered broker nodes (fenced or not)
                    List<Integer> registeredBrokersIds = registeredBrokerNodes.stream()
                            .map(org.apache.kafka.common.Node::id)
                            .toList();

                    LOGGER.debugCr(reconciliation, "Nodes unregistration: currentBrokerIds = {}, registeredBrokersIds = {}",
                            currentBrokerIds, registeredBrokersIds);

                    Set<Integer> brokersIdsToUnregister = new HashSet<>(registeredBrokersIds);
                    brokersIdsToUnregister.removeAll(currentBrokerIds);

                    if (!brokersIdsToUnregister.isEmpty()) {
                        LOGGER.infoCr(reconciliation, "Kafka nodes {} were removed from the Kafka cluster and will be unregistered", brokersIdsToUnregister);

                        KafkaNodeUnregistration.unregisterBrokerNodes(reconciliation, vertx, adminClientProvider, coTlsPemIdentity.pemTrustSet(), coTlsPemIdentity.pemAuthIdentity(), brokersIdsToUnregister)
                                .onComplete(res -> {
                                    if (res.succeeded()) {
                                        LOGGER.infoCr(reconciliation, "Kafka nodes {} were successfully unregistered from the Kafka cluster", brokersIdsToUnregister);
                                    } else {
                                        // unregistration failed, we will retry on next reconciliation
                                        LOGGER.warnCr(reconciliation, "Failed to unregister Kafka nodes {} from the Kafka cluster", brokersIdsToUnregister);
                                    }

                                    // We complete the promise with success even if the unregistration failed as we do not want to
                                    // fail the reconciliation.
                                    unregistrationPromise.complete();
                                });
                    } else {
                        unregistrationPromise.complete();
                    }
                })
                .onFailure(throwable -> {
                    // listing broker nodes failed, we will retry on next reconciliation
                    LOGGER.warnCr(reconciliation, "Failed to list Kafka nodes from the Kafka cluster", throwable);
                    unregistrationPromise.complete();
                });

        return unregistrationPromise.future();
    }

    /**
     * Manages the KRaft metadata version
     *
     * @param kafkaStatus   Kafka status used for updating the currently used metadata version
     *
     * @return  Future which completes when the KRaft metadata version is set to the current version or updated.
     */
    protected Future<Void> metadataVersion(KafkaStatus kafkaStatus) {
        return KRaftMetadataManager.maybeUpdateMetadataVersion(reconciliation, vertx, this.coTlsPemIdentity, adminClientProvider, kafka.getMetadataVersion(), kafkaStatus);
    }

    /**
     * Deletion of PVCs after the Stretched Kafka Cluster is deleted is handled by owner reference and garbage collection. However,
     * this would not help after scale-downs. Therefore, we check if there are any PVCs which should not be present
     * and delete them when they are.
     *
     * This should be called only after the StrimziPodSet reconciliation, rolling update and scale-down when the PVCs
     * are not used any more by the pods.
     *
     * @return  Future which completes when the PVCs which should be deleted are deleted
     */
    protected Future<Void> stretchDeletePersistentClaims() {
        List<Future<Void>> futures = new ArrayList<>();
        for (String targetClusterId : clusterIds) {
            PvcOperator pvcOp = selectPvcOperator(targetClusterId);
            StorageClassOperator storageClassOp = selectStorageClassOperator(targetClusterId);
            futures.add(
                pvcOp.listAsync(reconciliation.namespace(), kafka.getSelectorLabels())
                .compose(pvcs -> {
                    List<String> maybeDeletePvcs = pvcs.stream().map(pvc -> pvc.getMetadata().getName()).collect(Collectors.toList());
                    List<String> desiredPvcs = kafka.generatePersistentVolumeClaimsAtCluster(targetClusterId).stream().map(pvc -> pvc.getMetadata().getName()).collect(Collectors.toList());

                    return new PvcReconciler(reconciliation, pvcOp, storageClassOp)
                            .deletePersistentClaims(maybeDeletePvcs, desiredPvcs);
                })
            );
        }
        return Future.join(futures).mapEmpty();
    }

    /**
     * Deletion of PVCs after the cluster is deleted is handled by owner reference and garbage collection. However,
     * this would not help after scale-downs. Therefore, we check if there are any PVCs which should not be present
     * and delete them when they are.
     *
     * This should be called only after the StrimziPodSet reconciliation, rolling update and scale-down when the PVCs
     * are not used any more by the pods.
     *
     * @return  Future which completes when the PVCs which should be deleted are deleted
     */
    protected Future<Void> deletePersistentClaims() {
        return pvcOperator.listAsync(reconciliation.namespace(), kafka.getSelectorLabels())
                .compose(pvcs -> {
                    List<String> maybeDeletePvcs = pvcs.stream().map(pvc -> pvc.getMetadata().getName()).collect(Collectors.toList());
                    List<String> desiredPvcs = kafka.generatePersistentVolumeClaims().stream().map(pvc -> pvc.getMetadata().getName()).collect(Collectors.toList());

                    return new PvcReconciler(reconciliation, pvcOperator, storageClassOperator)
                            .deletePersistentClaims(maybeDeletePvcs, desiredPvcs);
                });
    }

    /**
     * Deletes the ConfigMap with shared Kafka configuration. This needs to be done after migrating from StatefulSets to StrimziPodSets
     *
     * @return  Future which returns when the shared configuration config map is deleted
     */
    protected Future<Void> sharedKafkaConfigurationCleanup() {
        // We use reconcile() instead of deleteAsync() because reconcile first checks if the deletion is needed.
        // Deleting resource which likely does not exist would cause more load on the Kubernetes API then trying to get
        // it first because of the watch if it was deleted etc.
        return configMapOperator.reconcile(reconciliation, reconciliation.namespace(), KafkaResources.kafkaMetricsAndLogConfigMapName(reconciliation.name()), null)
                .mapEmpty();
    }

    /**
     * Creates the status for NodePort listeners. This can be done only now at the end and not when the other listener
     * types are done because it requires the Kafka brokers to be scheduled and running to collect their node addresses.
     * Without that, we do not know on which node would they be running.
     *
     * Note: To avoid issues with big clusters with many nodes, we first get the used nodes from the Pods and then get
     * the node information individually for each node instead of listing all nodes and then picking up the information
     * we need. This means more Kubernetes API calls, but helps us to avoid running out of memory.
     *
     * @return  Future which completes when the Listener status is created for all node port listeners
     */
    protected Future<Void> nodePortExternalListenerStatus() {
        if (!ListenersUtils.nodePortListeners(kafka.getListeners()).isEmpty())   {
            Map<Integer, String> brokerNodes = new HashMap<>();
            ConcurrentMap<String, Node> nodes = new ConcurrentHashMap<>();

            // First we collect all the broker pods we have so that we can find out on which worker nodes they run
            return podOperator.listAsync(reconciliation.namespace(), kafka.getSelectorLabels().withStrimziBrokerRole(true))
                    .compose(pods -> {
                        // We collect the nodes used by the brokers upfront to avoid asking for the same node multiple times later
                        for (Pod broker : pods) {
                            if (broker.getSpec() != null && broker.getSpec().getNodeName() != null) {
                                Integer podIndex = ReconcilerUtils.getPodIndexFromPodName(broker.getMetadata().getName());
                                brokerNodes.put(podIndex, broker.getSpec().getNodeName());
                            } else {
                                // This should not happen, but to avoid some chain of errors downstream we check it and raise exception
                                LOGGER.warnCr(reconciliation, "Kafka Pod {} has no node name specified", broker.getMetadata().getName());
                                return Future.failedFuture(new RuntimeException("Kafka Pod " + broker.getMetadata().getName() + " has no node name specified"));
                            }
                        }

                        List<Future<Void>> nodeFutures = new ArrayList<>();

                        // We get the full node resource for each node with a broker
                        for (String nodeName : brokerNodes.values().stream().distinct().toList()) {
                            LOGGER.debugCr(reconciliation, "Getting information on worker node {} used by one or more brokers", nodeName);
                            Future<Void> nodeFuture = nodeOperator.getAsync(nodeName).compose(node -> {
                                if (node != null) {
                                    nodes.put(nodeName, node);
                                } else {
                                    // Node was not found, but we do not want to fail because of this as it might be just some race condition
                                    LOGGER.warnCr(reconciliation, "Worker node {} does not seem to exist", nodeName);
                                }

                                return Future.succeededFuture();
                            });
                            nodeFutures.add(nodeFuture);
                        }

                        return Future.join(nodeFutures);
                    })
                    .map(i -> {
                        // We extract the address information from the nodes
                        for (GenericKafkaListener listener : ListenersUtils.nodePortListeners(kafka.getListeners())) {
                            // Set is used to ensure each node/port is listed only once. It is later converted to List.
                            Set<ListenerAddress> statusAddresses = new HashSet<>(brokerNodes.size());

                            for (Map.Entry<Integer, String> entry : brokerNodes.entrySet())   {
                                String advertisedHost = ListenersUtils.brokerAdvertisedHost(listener, kafka.nodePoolForNodeId(entry.getKey()).nodeRef(entry.getKey()));
                                ListenerAddress address;

                                if (advertisedHost != null)    {
                                    address = new ListenerAddressBuilder()
                                            .withHost(advertisedHost)
                                            .withPort(listenerReconciliationResults.bootstrapNodePorts.get(ListenersUtils.identifier(listener)))
                                            .build();
                                } else if (nodes.get(entry.getValue()) != null) {
                                    address = new ListenerAddressBuilder()
                                            .withHost(NodeUtils.findAddress(nodes.get(entry.getValue()).getStatus().getAddresses(), ListenersUtils.preferredNodeAddressType(listener)))
                                            .withPort(listenerReconciliationResults.bootstrapNodePorts.get(ListenersUtils.identifier(listener)))
                                            .build();
                                } else {
                                    // Node was not found, but we do not want to fail because of this as it might be just some race condition
                                    LOGGER.warnCr(reconciliation, "Kafka node {} is running on an unknown node and its node port address cannot be found", entry.getKey());
                                    continue;
                                }

                                statusAddresses.add(address);
                            }

                            ListenerStatus ls = listenerReconciliationResults.listenerStatuses
                                    .stream()
                                    .filter(listenerStatus -> listener.getName().equals(listenerStatus.getName()))
                                    .findFirst()
                                    .orElseThrow(() -> new RuntimeException("Status for listener " + listener.getName() + " not found"));
                            ls.setAddresses(new ArrayList<>(statusAddresses));
                        }

                        return null;
                    });
        } else {
            return Future.succeededFuture();
        }
    }

    /**
     * Updates various fields in the Kafka CR .status section such as listener information, Kafka version, metadata
     * state etc. This includes the parts of the status that do not need to be updated at a specific point in the
     * reconciliation.
     *
     * @param kafkaStatus   Kafka status where the values should be set
     *
     * @return  Future that completes once the status is updated
     */
    /* test */ Future<Void> updateKafkaStatus(KafkaStatus kafkaStatus) {
        kafkaStatus.setListeners(listenerReconciliationResults.listenerStatuses);
        kafkaStatus.setKafkaVersion(kafka.getKafkaVersion().version());
        kafkaStatus.setKafkaMetadataState(KafkaMetadataState.KRaft);

        return Future.succeededFuture();
    }

    /**
     * Updates the statuses of the used KafkaNodePools with the used node IDs. Also prepares the list of used node pools
     * for the Kafka CR status (but the Kafka status is not updated in this method).
     *
     * @param kafkaStatus   The status of the Kafka CR to add the list of node pools belonging to it
     *
     * @return  Future which completes when the statuses are set
     */
    protected Future<Void> updateNodePoolStatuses(KafkaStatus kafkaStatus) {
        List<KafkaNodePool> updatedNodePools = new ArrayList<>();
        List<UsedNodePoolStatus> statusesForKafka = new ArrayList<>();
        Map<String, KafkaNodePoolStatus> statuses = kafka.nodePoolStatuses();

        for (KafkaNodePool nodePool : kafkaNodePoolCrs) {
            statusesForKafka.add(new UsedNodePoolStatusBuilder().withName(nodePool.getMetadata().getName()).build());

            KafkaNodePool updatedNodePool = new KafkaNodePoolBuilder(nodePool)
                    .withStatus(
                            new KafkaNodePoolStatusBuilder(statuses.get(nodePool.getMetadata().getName()))
                                    .withObservedGeneration(nodePool.getMetadata().getGeneration())
                                    .build())
                    .build();

            StatusDiff diff = new StatusDiff(nodePool.getStatus(), updatedNodePool.getStatus());

            if (!diff.isEmpty()) {
                // Status changed => we will update it
                updatedNodePools.add(updatedNodePool);
            }
        }

        // Sets the list of used Node Pools in the Kafka CR status
        kafkaStatus.setKafkaNodePools(statusesForKafka.stream().sorted(Comparator.comparing(UsedNodePoolStatus::getName)).toList());

        List<Future<KafkaNodePool>> statusUpdateFutures = new ArrayList<>();

        for (KafkaNodePool updatedNodePool : updatedNodePools) {
            statusUpdateFutures.add(kafkaNodePoolOperator.updateStatusAsync(reconciliation, updatedNodePool));
        }

        // Return future
        return Future.join(statusUpdateFutures)
                .mapEmpty();
    }

    /**
     * Adds the garbage collector ConfigMap as an owner reference to a list of resources.
     * This enables automatic cleanup when the Kafka CR is deleted from the central cluster.
     *
     * @param targetClusterId The target cluster ID
     * @param resources List of resources to add owner reference to
     * @param <T> Resource type (must extend HasMetadata)
     * @return List of resources with GC ConfigMap as owner
     */
    private <T extends HasMetadata> List<T> addGarbageCollectorOwnerReference(String targetClusterId, List<T> resources) {
        String gcConfigMapName = KafkaResources.kafkaComponentName(reconciliation.name()) + "-gc";
        String gcUid = gcConfigMapUids.get(targetClusterId);
        
        if (gcUid == null) {
            LOGGER.warnCr(reconciliation, "GC ConfigMap UID not found for cluster {}, cannot add owner reference", targetClusterId);
            return resources; // Return unchanged if UID not available
        }
        
        // Create owner reference for the GC ConfigMap with the actual UID
        OwnerReference gcOwnerRef = new OwnerReferenceBuilder()
                .withApiVersion("v1")
                .withKind("ConfigMap")
                .withName(gcConfigMapName)
                .withUid(gcUid)
                .withController(false)
                .withBlockOwnerDeletion(false)
                .build();

        List<T> updatedResources = new ArrayList<>();
        for (T resource : resources) {
            // Add owner reference to the resource metadata
            if (resource.getMetadata().getOwnerReferences() == null) {
                resource.getMetadata().setOwnerReferences(new ArrayList<>());
            }
            resource.getMetadata().getOwnerReferences().add(gcOwnerRef);
            updatedResources.add(resource);
        }

        return updatedResources;
    }
}<|MERGE_RESOLUTION|>--- conflicted
+++ resolved
@@ -487,186 +487,7 @@
     }
 
     /**
-<<<<<<< HEAD
      * Helper method to select the appropriate ServiceOperator for a cluster.
-=======
-     * Updates owner references for resources in remote clusters to use StrimziPodSet as owner.
-     * This enables automatic cleanup when the Kafka CR is deleted from the central cluster.
-     *
-     * When Kafka CR is deleted from central cluster:
-     * 1. Central cluster resources are deleted by Kubernetes GC (they have Kafka CR as owner)
-     * 2. We delete StrimziPodSets in remote clusters
-     * 3. Remote cluster resources are deleted by Kubernetes GC (they have StrimziPodSet as owner)
-     *
-     * @return Future which completes when owner references are updated
-     */
-    protected Future<Void> stretchUpdateOwnerReferences() {
-        List<Future<Void>> futures = new ArrayList<>();
-        String namespace = reconciliation.namespace();
-
-        // Update owner references for each remote cluster
-        for (String clusterId : remoteClusterIds) {
-            // Get the StrimziPodSet name for this cluster
-            String podSetName = getPodSetNameForCluster(clusterId);
-            ConfigMapOperator cmOp = selectConfigMapOperator(clusterId);
-            SecretOperator secretOp = selectSecretOperator(clusterId);
-
-            if (podSetName == null) {
-                LOGGER.warnCr(reconciliation, "No StrimziPodSet found for cluster {}, skipping owner reference update", clusterId);
-                continue;
-            }
-
-            // Update ServiceAccount owner
-            futures.add(updateResourceOwner(
-                selectServiceAccountOperator(clusterId),
-                namespace,
-                KafkaResources.kafkaComponentName(reconciliation.name()),
-                podSetName,
-                clusterId,
-                "ServiceAccount"
-            )
-                .compose(i -> {
-                    LOGGER.infoOp("Updating ConfigMaps at {} with owner reference {}", clusterId, podSetName);
-                    List<Future<?>> configMapFutures = new ArrayList<>();
-                    cmOp.listAsync(reconciliation.namespace(), kafka.getSelectorLabels())
-                            .compose(configmaps -> {
-                                for (ConfigMap cm : configmaps) {
-                                    LOGGER.infoOp("Updating ConfigMaps {}", cm.getMetadata().getName());
-                                    configMapFutures.add(updateResourceOwner(
-                                        cmOp,
-                                        namespace,
-                                        cm.getMetadata().getName(),
-                                        podSetName,
-                                        clusterId,
-                                        "ConfigMap"
-                                    ));
-                                }
-                                return Future.succeededFuture().mapEmpty();
-                            });
-                    return Future.join(configMapFutures).mapEmpty();
-                })
-                .compose(i -> {
-                    List<Future<?>> secretFutures = new ArrayList<>();
-                    LOGGER.infoOp("Updating Secrets at {} with owner reference {}", clusterId, podSetName);
-                    secretOp.listAsync(reconciliation.namespace(), kafka.getSelectorLabels().withStrimziComponentType(KafkaCluster.COMPONENT_TYPE))
-                        .compose(secrets -> {
-                            for (Secret secret : secrets) {
-                                LOGGER.infoOp("Updating Secret {}", secret.getMetadata().getName());
-
-                                secretFutures.add(updateResourceOwner(
-                                    secretOp,
-                                    namespace,
-                                    secret.getMetadata().getName(),
-                                    podSetName,
-                                    clusterId,
-                                    "Secret"
-                                ));
-                            }
-                            return Future.succeededFuture().mapEmpty();
-
-
-                        });
-
-                    return Future.join(secretFutures).mapEmpty();
-
-                }));
-        }
-
-        return Future.join(futures).mapEmpty();
-    }
-
-    /**
-     * Get the StrimziPodSet name for a cluster.
-     */
-    private String getPodSetNameForCluster(String clusterId) {
-        for (KafkaNodePool pool : kafkaNodePoolCrs) {
-            if (pool.getMetadata().getAnnotations() != null) {
-                String alias = pool.getMetadata().getAnnotations().get("strimzi.io/stretch-cluster-alias");
-                if (clusterId.equals(alias)) {
-                    return kafkaCr.getMetadata().getName() + '-' + pool.getMetadata().getName();
-                }
-            }
-        }
-        return null;
-    }
-
-    /**
-     * Update owner reference for a single resource to use StrimziPodSet as owner.
-     */
-    private <T extends HasMetadata> Future<Void> updateResourceOwner(
-            AbstractNamespacedResourceOperator<?, T, ?, ?> operator,
-            String namespace,
-            String resourceName,
-            String podSetName,
-            String clusterId,
-            String resourceType) {
-
-        return operator.getAsync(namespace, resourceName)
-            .compose(resource -> {
-                if (resource == null) {
-                    LOGGER.debugCr(reconciliation, "{} {} not found in cluster {}, skipping owner update",
-                        resourceType, resourceName, clusterId);
-                    return Future.succeededFuture();
-                }
-
-                // Check if already has StrimziPodSet owner
-                if (resource.getMetadata().getOwnerReferences() != null) {
-                    boolean hasStrimziPodSetOwner = resource.getMetadata().getOwnerReferences().stream()
-                        .anyMatch(ref -> "StrimziPodSet".equals(ref.getKind()));
-                    if (hasStrimziPodSetOwner) {
-                        LOGGER.debugCr(reconciliation, "{} {} already has StrimziPodSet owner in cluster {}",
-                            resourceType, resourceName, clusterId);
-                        return Future.succeededFuture();
-                    }
-                }
-
-                LOGGER.infoOp("{} {} {} {} {}", namespace, resourceName, podSetName, clusterId, resourceType);
-
-                // Get the StrimziPodSet to get its UID
-                StrimziPodSetOperator podSetOp = selectStrimziPodSetOperator(clusterId);
-                return podSetOp.getAsync(namespace, podSetName)
-                    .compose(podSet -> {
-                        if (podSet == null) {
-                            LOGGER.warnCr(reconciliation, "StrimziPodSet {} not found in cluster {}, cannot set owner for {} {}",
-                                podSetName, clusterId, resourceType, resourceName);
-                            return Future.succeededFuture();
-                        }
-
-
-                        // Create StrimziPodSet owner reference
-                        OwnerReference podSetOwner = new OwnerReferenceBuilder()
-                            .withApiVersion("core.strimzi.io/v1beta2")
-                            .withKind("StrimziPodSet")
-                            .withName(podSetName)
-                            .withUid(podSet.getMetadata().getUid())
-                            .withController(true)
-                            .withBlockOwnerDeletion(false)
-                            .build();
-
-                        // Update owner references
-                        List<OwnerReference> newOwners = new ArrayList<>();
-                        if (resource.getMetadata().getOwnerReferences() != null) {
-                            // Keep non-StrimziPodSet owners
-                            newOwners.addAll(resource.getMetadata().getOwnerReferences().stream()
-                                .filter(ref -> !"StrimziPodSet".equals(ref.getKind()))
-                                .toList());
-                        }
-                        newOwners.add(podSetOwner);
-                        resource.getMetadata().setOwnerReferences(newOwners);
-
-                        LOGGER.debugCr(reconciliation, "Setting StrimziPodSet {} as owner for {} {} in cluster {}",
-                            podSetName, resourceType, resourceName, clusterId);
-
-                        return operator.reconcile(reconciliation, namespace, resourceName, resource)
-                            .mapEmpty();
-                    });
-            });
-    }
-
-    /**
-     * Reconciles networking resources for stretch clusters using the networking provider.
-     * This creates ServiceExports and other networking resources needed for cross-cluster communication.
->>>>>>> 00a41c87
      *
      * @param clusterId The cluster ID
      * @return ServiceOperator for the cluster
@@ -845,7 +666,6 @@
                 targetClusterId
             );
 
-<<<<<<< HEAD
             // Add GC ConfigMap as owner for remote cluster ConfigMaps
             final List<ConfigMap> clusterConfigMaps;
             if (!isCentral) {
@@ -857,8 +677,6 @@
             LOGGER.infoOp("Desired ConfigMaps =");
             LOGGER.infoOp(clusterConfigMaps.stream().map(x -> x.getMetadata().getName()).collect(Collectors.toList()));
 
-=======
->>>>>>> 00a41c87
             futures.add(
                 configMapOp.listAsync(reconciliation.namespace(), kafka.getSelectorLabels())
                     .compose(existingConfigMaps -> {
@@ -1991,10 +1809,7 @@
             clusterIds,
             stretchCentralClusterId,
             remotePfas,
-<<<<<<< HEAD
             configMapOperator,
-=======
->>>>>>> 00a41c87
             remoteSupplier,
             networkingProvider
         );
@@ -2887,4 +2702,4 @@
 
         return updatedResources;
     }
-}+}
